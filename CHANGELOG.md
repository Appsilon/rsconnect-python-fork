--- conflicted
+++ resolved
@@ -4,7 +4,6 @@
 The format is based on [Keep a Changelog](https://keepachangelog.com/en/1.0.0/),
 and this project adheres to [Semantic Versioning](https://semver.org/spec/v2.0.0.html).
 
-<<<<<<< HEAD
 ## Unreleased
 
 ### Added
@@ -14,8 +13,6 @@
   so they are available in your code whenever it runs within RStudio Connect.
   Requires RStudio Connect version 1.8.6 or later.
 
-## [1.7.0] - 2022-01-10
-=======
 ## [1.7.1] - 2022-02-15
 
 ### Added
@@ -23,7 +20,6 @@
 - Publish supported python versions announcement.
 
 ## [1.7.0] - 2022-02-11
->>>>>>> 89e827c3
 
 ### Added
 
