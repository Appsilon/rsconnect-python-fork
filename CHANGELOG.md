--- conflicted
+++ resolved
@@ -4,28 +4,20 @@
 The format is based on [Keep a Changelog](https://keepachangelog.com/en/1.0.0/),
 and this project adheres to [Semantic Versioning](https://semver.org/spec/v2.0.0.html).
 
-<<<<<<< HEAD
-## Unreleased
-
-### Fixed
-
-### Added
-- Added support for deploying Shiny Express applications.
-=======
 ## Pending Next Release
 
 ### Added
 - Added the name of the environment variables to the help output for those options that
   use environment variables as a default value.
-
-### Changed
-- Improved the error and warning outputs when options conflict by providing the source 
+- Added support for deploying Shiny Express applications.
+
+### Changed
+- Improved the error and warning outputs when options conflict by providing the source
   from which the values have been determined. This allows for faster resolution of issues
   when combinations of stored credentials, environment variables and command line options
   are used.
 - Updated verbose mode to output the source of all options being used when processing the
   CLI command.
->>>>>>> 5c8a21e5
 
 ## [1.21.0] - 2023-10-26
 
