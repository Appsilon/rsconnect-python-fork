"""
Manifest generation and bundling utilities
"""

import hashlib
import io
import json
import mimetypes
import os
import subprocess
import sys
import tarfile
import tempfile
import re
from pprint import pformat
from collections import defaultdict
from mimetypes import guess_type
from pathlib import Path
import click


try:
    import typing
except ImportError:
    typing = None

from os.path import basename, dirname, exists, isdir, join, relpath, splitext, isfile, abspath

from .log import logger
from .models import AppMode, AppModes, GlobSet
from .environment import Environment, MakeEnvironment
from .exception import RSConnectException

_module_pattern = re.compile(r"^[A-Za-z0-9_]+:[A-Za-z0-9_]+$")

# From https://github.com/rstudio/rsconnect/blob/485e05a26041ab8183a220da7a506c9d3a41f1ff/R/bundle.R#L85-L88
# noinspection SpellCheckingInspection
directories_ignore_list = [
    ".Rproj.user/",
    ".env/",
    ".git/",
    ".svn/",
    ".venv/",
    "__pycache__/",
    "env/",
    "packrat/",
    "renv/",
    "rsconnect-python/",
    "rsconnect/",
    "venv/",
]
directories_to_ignore = {Path(d) for d in directories_ignore_list}


# noinspection SpellCheckingInspection
def make_source_manifest(
    app_mode: AppMode,
    environment: Environment,
    entrypoint: str,
    quarto_inspection: typing.Dict[str, typing.Any],
    image: str = None,
) -> typing.Dict[str, typing.Any]:

    manifest = {
        "version": 1,
    }  # type: typing.Dict[str, typing.Any]

    # When adding locale, add it early so it is ordered immediately after
    # version.
    if environment:
        manifest["locale"] = environment.locale

    manifest["metadata"] = {
        "appmode": app_mode.name(),
    }

    if entrypoint:
        manifest["metadata"]["entrypoint"] = entrypoint

    if quarto_inspection:
        manifest["quarto"] = {
            "version": quarto_inspection.get("quarto", {}).get("version", "99.9.9"),
            "engines": quarto_inspection.get("engines", []),
        }
        project_config = quarto_inspection.get("config", {}).get("project", {})
        render_targets = project_config.get("render", [])
        if len(render_targets):
            manifest["metadata"]["primary_rmd"] = render_targets[0]
        project_type = project_config.get("type", None)
        if project_type or len(render_targets) > 1:
            manifest["metadata"]["content_category"] = "site"

    if environment:
        package_manager = environment.package_manager
        manifest["python"] = {
            "version": environment.python,
            "package_manager": {
                "name": package_manager,
                "version": getattr(environment, package_manager),
                "package_file": environment.filename,
            },
        }

    if image:
        manifest["environment"] = {
            "image": image,
        }

    manifest["files"] = {}

    return manifest


def manifest_add_file(manifest, rel_path, base_dir):
    """Add the specified file to the manifest files section

    The file must be specified as a pathname relative to the notebook directory.
    """
    path = join(base_dir, rel_path) if os.path.isdir(base_dir) else rel_path
    if "files" not in manifest:
        manifest["files"] = {}
    manifest["files"][rel_path] = {"checksum": file_checksum(path)}


def manifest_add_buffer(manifest, filename, buf):
    """Add the specified in-memory buffer to the manifest files section"""
    manifest["files"][filename] = {"checksum": buffer_checksum(buf)}


def make_hasher():
    try:
        return hashlib.md5()
    except Exception:
        # md5 is not available in FIPS mode, see if the usedforsecurity option is available
        # (it was added in python 3.9). We set usedforsecurity=False since we are only
        # using this for a file upload integrity check.
        return hashlib.md5(usedforsecurity=False)


def file_checksum(path):
    """Calculate the md5 hex digest of the specified file"""
    with open(path, "rb") as f:
        m = make_hasher()
        chunk_size = 64 * 1024

        chunk = f.read(chunk_size)
        while chunk:
            m.update(chunk)
            chunk = f.read(chunk_size)
        return m.hexdigest()


def buffer_checksum(buf):
    """Calculate the md5 hex digest of a buffer (str or bytes)"""
    m = make_hasher()
    m.update(to_bytes(buf))
    return m.hexdigest()


def to_bytes(s):
    if isinstance(s, bytes):
        return s
    elif hasattr(s, "encode"):
        return s.encode("utf-8")
    logger.warning("can't encode to bytes: %s" % type(s).__name__)
    return s


def bundle_add_file(bundle, rel_path, base_dir):
    """Add the specified file to the tarball.

    The file path is relative to the notebook directory.
    """
    path = join(base_dir, rel_path) if os.path.isdir(base_dir) else rel_path
    logger.debug("adding file: %s", rel_path)
    bundle.add(path, arcname=rel_path)


def bundle_add_buffer(bundle, filename, contents):
    """Add an in-memory buffer to the tarball.

    `contents` may be a string or bytes object
    """
    logger.debug("adding file: %s", filename)
    buf = io.BytesIO(to_bytes(contents))
    file_info = tarfile.TarInfo(filename)
    file_info.size = len(buf.getvalue())
    bundle.addfile(file_info, buf)


def write_manifest(
    relative_dir: str,
    nb_name: str,
    environment: Environment,
    output_dir: str,
    hide_all_input: bool = False,
    hide_tagged_input: bool = False,
    image: str = None,
) -> typing.Tuple[list, list]:
    """Create a manifest for source publishing the specified notebook.

    The manifest will be written to `manifest.json` in the output directory..
    A requirements.txt file will be created if one does not exist.

    Returns the list of filenames written.
    """
    manifest_filename = "manifest.json"
    manifest = make_source_manifest(AppModes.JUPYTER_NOTEBOOK, environment, nb_name, None, image)
    if hide_all_input:
        if "jupyter" not in manifest:
            manifest["jupyter"] = {}
        manifest["jupyter"].update({"hide_all_input": hide_all_input})
    if hide_tagged_input:
        if "jupyter" not in manifest:
            manifest["jupyter"] = {}
        manifest["jupyter"].update({"hide_tagged_input": hide_tagged_input})
    manifest_file = join(output_dir, manifest_filename)
    created = []
    skipped = []

    manifest_relative_path = join(relative_dir, manifest_filename)
    if exists(manifest_file):
        skipped.append(manifest_relative_path)
    else:
        with open(manifest_file, "w") as f:
            f.write(json.dumps(manifest, indent=2))
            created.append(manifest_relative_path)
            logger.debug("wrote manifest file: %s", manifest_file)

    environment_filename = environment.filename
    environment_file = join(output_dir, environment_filename)
    environment_relative_path = join(relative_dir, environment_filename)
    if environment.source == "file":
        skipped.append(environment_relative_path)
    else:
        with open(environment_file, "w") as f:
            f.write(environment.contents)
            created.append(environment_relative_path)
            logger.debug("wrote environment file: %s", environment_file)

    return created, skipped


def list_files(base_dir, include_sub_dirs, walk=os.walk):
    """List the files in the directory at path.

    If include_sub_dirs is True, recursively list
    files in subdirectories.

    Returns an iterable of file paths relative to base_dir.
    """
    skip_dirs = [".ipynb_checkpoints", ".git"]

    def iter_files():
        for root, sub_dirs, files in walk(base_dir):
            if include_sub_dirs:
                for skip in skip_dirs:
                    if skip in sub_dirs:
                        sub_dirs.remove(skip)
            else:
                # tell walk not to traverse any subdirectories
                sub_dirs[:] = []

            for filename in files:
                yield relpath(join(root, filename), base_dir)

    return list(iter_files())


def make_notebook_source_bundle(
    file: str,
    environment: Environment,
    extra_files: typing.List[str],
    hide_all_input: bool,
    hide_tagged_input: bool,
    image: str = None,
) -> typing.IO[bytes]:
    """Create a bundle containing the specified notebook and python environment.

    Returns a file-like object containing the bundle tarball.
    """
    if extra_files is None:
        extra_files = []
    base_dir = dirname(file)
    nb_name = basename(file)

    manifest = make_source_manifest(AppModes.JUPYTER_NOTEBOOK, environment, nb_name, None, image)
    if hide_all_input:
        if "jupyter" not in manifest:
            manifest["jupyter"] = {}
        manifest["jupyter"].update({"hide_all_input": hide_all_input})
    if hide_tagged_input:
        if "jupyter" not in manifest:
            manifest["jupyter"] = {}
        manifest["jupyter"].update({"hide_tagged_input": hide_tagged_input})
    manifest_add_file(manifest, nb_name, base_dir)
    manifest_add_buffer(manifest, environment.filename, environment.contents)

    if extra_files:
        skip = [nb_name, environment.filename, "manifest.json"]
        extra_files = sorted(list(set(extra_files) - set(skip)))

    for rel_path in extra_files:
        manifest_add_file(manifest, rel_path, base_dir)

    logger.debug("manifest: %r", manifest)

    bundle_file = tempfile.TemporaryFile(prefix="rsc_bundle")
    with tarfile.open(mode="w:gz", fileobj=bundle_file) as bundle:

        # add the manifest first in case we want to partially untar the bundle for inspection
        bundle_add_buffer(bundle, "manifest.json", json.dumps(manifest, indent=2))
        bundle_add_buffer(bundle, environment.filename, environment.contents)
        bundle_add_file(bundle, nb_name, base_dir)

        for rel_path in extra_files:
            bundle_add_file(bundle, rel_path, base_dir)

    bundle_file.seek(0)
    return bundle_file


def make_quarto_source_bundle(
    file_or_directory: str,
    inspect: typing.Dict[str, typing.Any],
    app_mode: AppMode,
    environment: Environment,
    extra_files: typing.List[str],
    excludes: typing.List[str],
    image: str = None,
) -> typing.IO[bytes]:
    """
    Create a bundle containing the specified Quarto content and (optional)
    python environment.

    Returns a file-like object containing the bundle tarball.
    """
    manifest, relevant_files = make_quarto_manifest(
        file_or_directory, inspect, app_mode, environment, extra_files, excludes, image
    )
    bundle_file = tempfile.TemporaryFile(prefix="rsc_bundle")

    base_dir = file_or_directory
    if not isdir(file_or_directory):
        base_dir = basename(file_or_directory)

    with tarfile.open(mode="w:gz", fileobj=bundle_file) as bundle:
        bundle_add_buffer(bundle, "manifest.json", json.dumps(manifest, indent=2))
        if environment:
            bundle_add_buffer(bundle, environment.filename, environment.contents)

        for rel_path in relevant_files:
            bundle_add_file(bundle, rel_path, base_dir)

    # rewind file pointer
    bundle_file.seek(0)

    return bundle_file


def make_html_manifest(
    filename: str,
    image: str = None,
) -> typing.Dict[str, typing.Any]:
    # noinspection SpellCheckingInspection
    manifest = {
        "version": 1,
        "metadata": {
            "appmode": "static",
            "primary_html": filename,
        },
    }
    if image:
        manifest["environment"] = {
            "image": image,
        }
    return manifest


def make_notebook_html_bundle(
    filename: str,
    python: str,
    hide_all_input: bool,
    hide_tagged_input: bool,
    image: str = None,
    check_output: typing.Callable = subprocess.check_output,
) -> typing.IO[bytes]:
    # noinspection SpellCheckingInspection
    cmd = [
        python,
        "-m",
        "nbconvert",
        "--execute",
        "--stdout",
        "--log-level=ERROR",
        "--to=html",
        filename,
    ]
    if hide_all_input and hide_tagged_input or hide_all_input:
        cmd.append("--no-input")
    elif hide_tagged_input:
        version = check_output([python, "--version"]).decode("utf-8")
        if version >= "Python 3":
            cmd.append("--TagRemovePreprocessor.remove_input_tags=hide_input")
        else:
            cmd.append("--TagRemovePreprocessor.remove_input_tags=['hide_input']")
    try:
        output = check_output(cmd)
    except subprocess.CalledProcessError:
        raise

    nb_name = basename(filename)
    filename = splitext(nb_name)[0] + ".html"

    bundle_file = tempfile.TemporaryFile(prefix="rsc_bundle")

    with tarfile.open(mode="w:gz", fileobj=bundle_file) as bundle:
        bundle_add_buffer(bundle, filename, output)

        # manifest
        manifest = make_html_manifest(filename, image)
        bundle_add_buffer(bundle, "manifest.json", json.dumps(manifest))

    # rewind file pointer
    bundle_file.seek(0)
    return bundle_file


def keep_manifest_specified_file(relative_path, ignore_path_set=directories_to_ignore):
    """
    A helper to see if the relative path given, which is assumed to have come
    from a manifest.json file, should be kept or ignored.

    :param relative_path: the relative path name to check.
    :return: True, if the path should kept or False, if it should be ignored.
    """
    p = Path(relative_path)
    for parent in p.parents:
        if parent in ignore_path_set:
            return False
    if p in ignore_path_set:
        return False
    return True


def _default_title_from_manifest(the_manifest, manifest_file):
    """
    Produce a default content title from the contents of a manifest.
    """
    filename = None

    metadata = the_manifest.get("metadata")
    if metadata:
        # noinspection SpellCheckingInspection
        filename = metadata.get("entrypoint") or metadata.get("primary_rmd") or metadata.get("primary_html")
        # If the manifest is for an API, revert to using the parent directory.
        if filename and _module_pattern.match(filename):
            filename = None
    return _default_title(filename or dirname(manifest_file))


def read_manifest_app_mode(file):
    source_manifest, _ = read_manifest_file(file)
    # noinspection SpellCheckingInspection
    app_mode = AppModes.get_by_name(source_manifest["metadata"]["appmode"])
    return app_mode


def default_title_from_manifest(file):
    source_manifest, _ = read_manifest_file(file)
    title = _default_title_from_manifest(source_manifest, file)
    return title


def read_manifest_file(manifest_path):
    """
    Read a manifest's content from its file.  The content is provided as both a
    raw string and a parsed dictionary.

    :param manifest_path: the path to the file to read.
    :return: the parsed manifest data and the raw file content as a string.
    """
    with open(manifest_path, "rb") as f:
        raw_manifest = f.read().decode("utf-8")
        manifest = json.loads(raw_manifest)

    return manifest, raw_manifest


def make_manifest_bundle(manifest_path):
    """Create a bundle, given a manifest.

    :return: a file-like object containing the bundle tarball.
    """
    manifest, raw_manifest = read_manifest_file(manifest_path)

    base_dir = dirname(manifest_path)
    files = list(filter(keep_manifest_specified_file, manifest.get("files", {}).keys()))

    if "manifest.json" in files:
        # this will be created
        files.remove("manifest.json")

    bundle_file = tempfile.TemporaryFile(prefix="rsc_bundle")
    with tarfile.open(mode="w:gz", fileobj=bundle_file) as bundle:
        # add the manifest first in case we want to partially untar the bundle for inspection
        bundle_add_buffer(bundle, "manifest.json", raw_manifest)

        for rel_path in files:
            bundle_add_file(bundle, rel_path, base_dir)

    # rewind file pointer
    bundle_file.seek(0)

    return bundle_file


def create_glob_set(directory, excludes):
    """
    Takes a list of glob strings and produces a GlobSet for path matching.

    **Note:** we don't use Python's glob support because it takes way too
    long to run when large file trees are involved in conjunction with the
    '**' pattern.

    :param directory: the directory the globs are relative to.
    :param excludes: the list of globs to expand.
    :return: a GlobSet ready for path matching.
    """
    work = []
    if excludes:
        for pattern in excludes:
            file_pattern = join(directory, pattern)
            # Special handling, if they gave us just a dir then "do the right thing".
            if isdir(file_pattern):
                file_pattern = join(file_pattern, "**/*")
            work.append(file_pattern)

    return GlobSet(work)


def is_environment_dir(directory):
    python_path = join(directory, "bin", "python")
    return exists(python_path)


def list_environment_dirs(directory):
    # type: (...) -> typing.List[str]
    """Returns a list of subdirectories in `directory` that appear to contain virtual environments."""
    envs = []

    for name in os.listdir(directory):
        path = join(directory, name)
        if is_environment_dir(path):
            envs.append(name)
    return envs


def make_api_manifest(
    directory: str,
    entry_point: str,
    app_mode: AppMode,
    environment: Environment,
    extra_files: typing.List[str],
    excludes: typing.List[str],
    image: str = None,
) -> typing.Tuple[typing.Dict[str, typing.Any], typing.List[str]]:
    """
    Makes a manifest for an API.

    :param directory: the directory containing the files to deploy.
    :param entry_point: the main entry point for the API.
    :param app_mode: the app mode to use.
    :param environment: the Python environment information.
    :param extra_files: a sequence of any extra files to include in the bundle.
    :param excludes: a sequence of glob patterns that will exclude matched files.
    :param image: the optional docker image to be specified for off-host execution. Default = None.
    :return: the manifest and a list of the files involved.
    """
    if is_environment_dir(directory):
        excludes = list(excludes or []) + ["bin/", "lib/"]

    extra_files = extra_files or []
    skip = [environment.filename, "manifest.json"]
    extra_files = sorted(list(set(extra_files) - set(skip)))

    # Don't include these top-level files.
    excludes = list(excludes) if excludes else []
    excludes.append("manifest.json")
    excludes.append(environment.filename)
    excludes.extend(list_environment_dirs(directory))

    relevant_files = create_file_list(directory, extra_files, excludes)
    manifest = make_source_manifest(app_mode, environment, entry_point, None, image)

    manifest_add_buffer(manifest, environment.filename, environment.contents)

    for rel_path in relevant_files:
        manifest_add_file(manifest, rel_path, directory)

    return manifest, relevant_files


def make_html_bundle_content(
    path: str,
    entrypoint: str,
    extra_files: typing.List[str],
    excludes: typing.List[str],
    image: str = None,
) -> typing.Tuple[typing.Dict[str, typing.Any], typing.List[str]]:

    """
    Makes a manifest for static html deployment.

    :param path: the file, or the directory containing the files to deploy.
    :param entry_point: the main entry point for the API.
    :param extra_files: a sequence of any extra files to include in the bundle.
    :param excludes: a sequence of glob patterns that will exclude matched files.
    :param image: the optional docker image to be specified for off-host execution. Default = None.
    :return: the manifest and a list of the files involved.
    """
    extra_files = list(extra_files) if extra_files else []
    entrypoint = entrypoint or infer_entrypoint(path=path, mimetype="text/html")
    if not entrypoint:
<<<<<<< HEAD
        raise RSConnectException(
            "Unable to infer entry point. Provide an entry point, or ensure path contains exactly one valid content."
        )
=======
        raise RSConnectException("Unable to find a valid html entry point.")
>>>>>>> 6ec75f8b

    if path.startswith(os.curdir):
        path = relpath(path)
    if entrypoint.startswith(os.curdir):
        entrypoint = relpath(entrypoint)
    extra_files = [relpath(f) if isfile(f) and f.startswith(os.curdir) else f for f in extra_files]

    if is_environment_dir(path):
        excludes = list(excludes or []) + ["bin/", "lib/"]

    extra_files = extra_files or []
    skip = ["manifest.json"]
    extra_files = sorted(set(extra_files) - set(skip))

    # Don't include these top-level files.
    excludes = list(excludes) if excludes else []
    excludes.append("manifest.json")
    if not isfile(path):
        excludes.extend(list_environment_dirs(path))

    relevant_files = create_file_list(path, extra_files, excludes)
    manifest = make_html_manifest(entrypoint, image)

    for rel_path in relevant_files:
        manifest_add_file(manifest, rel_path, path)

    return manifest, relevant_files


def create_file_list(
    path: str,
    extra_files: typing.List[str] = None,
    excludes: typing.List[str] = None,
) -> typing.List[str]:
    """
    Builds a full list of files under the given path that should be included
    in a manifest or bundle.  Extra files and excludes are relative to the given
    directory and work as you'd expect.

    :param path: a file, or a directory to walk for files.
    :param extra_files: a sequence of any extra files to include in the bundle.
    :param excludes: a sequence of glob patterns that will exclude matched files.
    :return: the list of relevant files, relative to the given directory.
    """
    extra_files = extra_files or []
    excludes = excludes if excludes else []
    glob_set = create_glob_set(path, excludes)
    exclude_paths = {Path(p) for p in excludes}
    file_set = set()  # type: typing.Set[str]
    file_set.union(extra_files)

    if isfile(path):
        file_set.add(path)
        return sorted(file_set)

    for subdir, dirs, files in os.walk(path):
        if Path(subdir) in exclude_paths:
            continue
        for file in files:
            abs_path = os.path.join(subdir, file)
            rel_path = os.path.relpath(abs_path, path)

            if Path(abs_path) in exclude_paths:
                continue
            if keep_manifest_specified_file(rel_path, exclude_paths | directories_to_ignore) and (
                rel_path in extra_files or not glob_set.matches(abs_path)
            ):
                file_set.add(rel_path)
    return sorted(file_set)


def infer_entrypoint(path, mimetype):
    if os.path.isfile(path):
        return path
    if not os.path.isdir(path):
        raise ValueError("Entrypoint is not a valid file type or directory.")

    default_mimetype_entrypoints = defaultdict(str)
    default_mimetype_entrypoints["text/html"] = "index.html"

    mimetype_filelist = defaultdict(list)

    for file in os.listdir(path):
        rel_path = os.path.join(path, file)
        if not os.path.isfile(rel_path):
            continue
        mimetype_filelist[guess_type(file)[0]].append(rel_path)
        if file in default_mimetype_entrypoints[mimetype]:
            return file
    res = mimetype_filelist[mimetype].pop() if len(mimetype_filelist[mimetype]) == 1 else None
    return res


def make_html_bundle(
    path: str,
    entry_point: str,
    extra_files: typing.List[str],
    excludes: typing.List[str],
    image: str = None,
) -> typing.IO[bytes]:
    """
    Create an html bundle, given a path and a manifest.

    :param path: the file, or the directory containing the files to deploy.
    :param entry_point: the main entry point for the API.
    :param extra_files: a sequence of any extra files to include in the bundle.
    :param excludes: a sequence of glob patterns that will exclude matched files.
    :param image: the optional docker image to be specified for off-host execution. Default = None.
    :return: a file-like object containing the bundle tarball.
    """
    manifest, relevant_files = make_html_bundle_content(path, entry_point, extra_files, excludes, image)
    bundle_file = tempfile.TemporaryFile(prefix="rsc_bundle")

    with tarfile.open(mode="w:gz", fileobj=bundle_file) as bundle:
        bundle_add_buffer(bundle, "manifest.json", json.dumps(manifest, indent=2))

        for rel_path in relevant_files:
            bundle_add_file(bundle, rel_path, path)

    # rewind file pointer
    bundle_file.seek(0)

    return bundle_file


def create_file_list(
    path: str,
    extra_files: typing.List[str],
    excludes: typing.List[str],
) -> typing.List[str]:

    """
    Create a file list from extras and excludes. Excludes any existing manifest.json.

    :param path: the file, or the directory containing the files to deploy.
    :param entry_point: the main entry point for the API.
    :param extra_files: a sequence of any extra files to include in the bundle.
    :param excludes: a sequence of glob patterns that will exclude matched files.
    :return: a list of the files involved.
    """
    extra_files = list(extra_files) if extra_files else []
    excludes = list(excludes) if excludes else []

    if path.startswith(os.curdir):
        path = relpath(path)
    extra_files = [relpath(f) if isfile(f) and f.startswith(os.curdir) else f for f in extra_files]

    # exclude environment directories and manifest
    if is_environment_dir(path):
        excludes += ["bin/", "lib/"]
    excludes.append("manifest.json")
    if isdir(path):
        excludes.extend(list_environment_dirs(path))
    glob_set = create_glob_set(path, excludes)

    file_list = []

    for rel_path in extra_files:
        file_list.append(rel_path)

    if isfile(path):
        file_list.append(path)
    else:
        for subdir, dirs, files in os.walk(path):
            for file in files:
                abs_path = os.path.join(subdir, file)
                rel_path = os.path.relpath(abs_path, path)

                if keep_manifest_specified_file(rel_path) and (
                    rel_path in extra_files or not glob_set.matches(abs_path)
                ):
                    file_list.append(rel_path)

    return sorted(set(file_list))


def make_voila_bundle(
    path: str,
    entrypoint: str,
    extra_files: typing.List[str],
    excludes: typing.List[str],
    force_generate: bool,
    environment: Environment,
    image: str = None,
) -> typing.IO[bytes]:
    """
    Create an voila bundle, given a path and/or entrypoint.

    The bundle contains a manifest.json file created for the given notebook entrypoint file.
    If the related environment file (requirements.txt) doesn't
    exist (or force_generate is set to True), the environment file will also be written.

    :param path: the file, or the directory containing the files to deploy.
    :param entry_point: the main entry point.
    :param extra_files: a sequence of any extra files to include in the bundle.
    :param excludes: a sequence of glob patterns that will exclude matched files.
    :param force_generate: bool indicating whether to force generate manifest and related environment files.
    :param image: the optional docker image to be specified for off-host execution. Default = None.
    :return: a file-like object containing the bundle tarball.
    """
    mimetypes.add_type("text/ipynb", ".ipynb")
    voila_config = "voila.json"
    extra_files = list(extra_files) if extra_files else []
    excludes = list(excludes) if excludes else []

    entrypoint = entrypoint or infer_entrypoint(path=path, mimetype="text/ipynb")
    manifest_data = make_source_manifest(AppModes.JUPYTER_VOILA, environment, entrypoint, None, image)
    base_dir = dirname(entrypoint)

    if isfile(path):
        validate_file_is_notebook(entrypoint)
        manifest_add_file(manifest_data, entrypoint, base_dir)

    # handle environment files
    if not exists(join(base_dir, environment.filename)) or force_generate:
        write_environment_file(environment, base_dir)
    manifest_add_buffer(manifest_data, environment.filename, environment.contents)

    excludes.extend(["manifest.json"])
    file_list = create_file_list(path, extra_files, excludes)
    for rel_path in file_list:
        manifest_add_file(manifest_data, rel_path, path)

    bundle_file = tempfile.TemporaryFile(prefix="rsc_bundle")
    with tarfile.open(mode="w:gz", fileobj=bundle_file) as bundle:
        bundle_add_buffer(bundle, "manifest.json", json.dumps(manifest_data, indent=2))
        if exists(join(base_dir, voila_config)):
            bundle_add_file(bundle, voila_config, base_dir)
        if isfile(path):
            bundle_add_file(bundle, environment.filename, base_dir)
        for rel_path in file_list:
            bundle_add_file(bundle, rel_path, path)

    # rewind file pointer
    bundle_file.seek(0)

    return bundle_file


def make_api_bundle(
    directory: str,
    entry_point: str,
    app_mode: AppMode,
    environment: Environment,
    extra_files: typing.List[str],
    excludes: typing.List[str],
    image: str = None,
) -> typing.IO[bytes]:
    """
    Create an API bundle, given a directory path and a manifest.

    :param directory: the directory containing the files to deploy.
    :param entry_point: the main entry point for the API.
    :param app_mode: the app mode to use.
    :param environment: the Python environment information.
    :param extra_files: a sequence of any extra files to include in the bundle.
    :param excludes: a sequence of glob patterns that will exclude matched files.
    :param image: the optional docker image to be specified for off-host execution. Default = None.
    :return: a file-like object containing the bundle tarball.
    """
    manifest, relevant_files = make_api_manifest(
        directory, entry_point, app_mode, environment, extra_files, excludes, image
    )
    bundle_file = tempfile.TemporaryFile(prefix="rsc_bundle")

    with tarfile.open(mode="w:gz", fileobj=bundle_file) as bundle:
        bundle_add_buffer(bundle, "manifest.json", json.dumps(manifest, indent=2))
        bundle_add_buffer(bundle, environment.filename, environment.contents)

        for rel_path in relevant_files:
            bundle_add_file(bundle, rel_path, directory)

    # rewind file pointer
    bundle_file.seek(0)

    return bundle_file


def _create_quarto_file_list(
    directory: str,
    extra_files: typing.List[str],
    excludes: typing.List[str],
) -> typing.List[str]:
    """
    Builds a full list of files under the given directory that should be included
    in a manifest or bundle.  Extra files and excludes are relative to the given
    directory and work as you'd expect.

    :param directory: the directory to walk for files.
    :param extra_files: a sequence of any extra files to include in the bundle.
    :param excludes: a sequence of glob patterns that will exclude matched files.
    :return: the list of relevant files, relative to the given directory.
    """
    # Don't let these top-level files be added via the extra files list.
    extra_files = extra_files or []
    skip = ["manifest.json"]
    extra_files = sorted(list(set(extra_files) - set(skip)))

    # Don't include these top-level files.
    excludes = list(excludes) if excludes else []
    excludes.append("manifest.json")
    excludes.extend(list_environment_dirs(directory))

    file_list = create_file_list(directory, extra_files, excludes)
    return file_list


def make_quarto_manifest(
    file_or_directory: str,
    quarto_inspection: typing.Dict[str, typing.Any],
    app_mode: AppMode,
    environment: Environment,
    extra_files: typing.List[str],
    excludes: typing.List[str],
    image: str = None,
) -> typing.Tuple[typing.Dict[str, typing.Any], typing.List[str]]:
    """
    Makes a manifest for a Quarto project.

    :param file_or_directory: The Quarto document or the directory containing the Quarto project.
    :param quarto_inspection: The parsed JSON from a 'quarto inspect' against the project.
    :param app_mode: The application mode to assume.
    :param environment: The (optional) Python environment to use.
    :param extra_files: Any extra files to include in the manifest.
    :param excludes: A sequence of glob patterns to exclude when enumerating files to bundle.
    :param image: the optional docker image to be specified for off-host execution. Default = None.
    :return: the manifest and a list of the files involved.
    """
    if environment:
        extra_files = list(extra_files or []) + [environment.filename]

    base_dir = file_or_directory
    if isdir(file_or_directory):
        # Directory as a Quarto project.
        excludes = list(excludes or []) + [".quarto"]

        project_config = quarto_inspection.get("config", {}).get("project", {})
        output_dir = project_config.get("output-dir", None)
        if output_dir:
            excludes = excludes + [output_dir]
        else:
            render_targets = project_config.get("render", [])
            for target in render_targets:
                t, _ = splitext(target)
                # TODO: Single-file inspect would give inspect.formats.html.pandoc.output-file
                # For foo.qmd, we would get an output-file=foo.html, but foo_files is not available.
                excludes = excludes + [t + ".html", t + "_files"]

        relevant_files = _create_quarto_file_list(base_dir, extra_files, excludes)
    else:
        # Standalone Quarto document
        base_dir = dirname(file_or_directory)
        relevant_files = [file_or_directory] + extra_files

    manifest = make_source_manifest(
        app_mode,
        environment,
        None,
        quarto_inspection,
        image,
    )

    for rel_path in relevant_files:
        manifest_add_file(manifest, rel_path, base_dir)

    return manifest, relevant_files


def _validate_title(title):
    """
    If the user specified a title, validate that it meets Connect's length requirements.
    If the validation fails, an exception is raised.  Otherwise,

    :param title: the title to validate.
    """
    if title:
        if not (3 <= len(title) <= 1024):
            raise RSConnectException("A title must be between 3-1024 characters long.")


def _default_title(file_name):
    """
    Produce a default content title from the given file path.  The result is
    guaranteed to be between 3 and 1024 characters long, as required by Posit
    Connect.

    :param file_name: the name from which the title will be derived.
    :return: the derived title.
    """
    # Make sure we have enough of a path to derive text from.
    file_name = abspath(file_name)
    # noinspection PyTypeChecker
    return basename(file_name).rsplit(".", 1)[0][:1024].rjust(3, "0")


def validate_file_is_notebook(file_name):
    """
    Validate that the given file is a Jupyter Notebook. If it isn't, an exception is
    thrown.  A file must exist and have the '.ipynb' extension.

    :param file_name: the name of the file to validate.
    """
    file_suffix = splitext(file_name)[1].lower()
    if file_suffix != ".ipynb" or not exists(file_name):
        raise RSConnectException("A Jupyter notebook (.ipynb) file is required here.")


def validate_extra_files(directory, extra_files):
    """
    If the user specified a list of extra files, validate that they all exist and are
    beneath the given directory and, if so, return a list of them made relative to that
    directory.

    :param directory: the directory that the extra files must be relative to.
    :param extra_files: the list of extra files to qualify and validate.
    :return: the extra files qualified by the directory.
    """
    result = []
    if extra_files:
        for extra in extra_files:
            extra_file = relpath(extra, directory)
            # It's an error if we have to leave the given dir to get to the extra
            # file.
            if extra_file.startswith("../"):
                raise RSConnectException("%s must be under %s." % (extra_file, directory))
            if not exists(join(directory, extra_file)):
                raise RSConnectException("Could not find file %s under %s" % (extra, directory))
            result.append(extra_file)
    return result


def validate_manifest_file(file_or_directory):
    """
    Validates that the name given represents either an existing manifest.json file or
    a directory that contains one.  If not, an exception is raised.

    :param file_or_directory: the name of the manifest file or directory that contains it.
    :return: the real path to the manifest file.
    """
    if isdir(file_or_directory):
        file_or_directory = join(file_or_directory, "manifest.json")
    if basename(file_or_directory) != "manifest.json" or not exists(file_or_directory):
        raise RSConnectException("A manifest.json file or a directory containing one is required here.")
    return file_or_directory


def get_default_entrypoint(directory):
    candidates = ["app", "application", "main", "api"]
    files = set(os.listdir(directory))

    for candidate in candidates:
        filename = candidate + ".py"
        if filename in files:
            return candidate

    # if only one python source file, use it
    python_files = list(filter(lambda s: s.endswith(".py"), files))
    if len(python_files) == 1:
        return python_files[0][:-3]

    logger.warning("Can't determine entrypoint; defaulting to 'app'")
    return "app"


def validate_entry_point(entry_point, directory):
    """
    Validates the entry point specified by the user, expanding as necessary.  If the
    user specifies nothing, a module of "app" is assumed.  If the user specifies a
    module only, the object is assumed to be the same name as the module.

    :param entry_point: the entry point as specified by the user.
    :return: the fully expanded and validated entry point and the module file name..
    """
    if not entry_point:
        entry_point = get_default_entrypoint(directory)

    parts = entry_point.split(":")

    if len(parts) > 2:
        raise RSConnectException('Entry point is not in "module:object" format.')

    return entry_point


def _warn_on_ignored_manifest(directory):
    """
    Checks for the existence of a file called manifest.json in the given directory.
    If it's there, a warning noting that it will be ignored will be printed.

    :param directory: the directory to check in.
    """
    if exists(join(directory, "manifest.json")):
        click.secho(
            "    Warning: the existing manifest.json file will not be used or considered.",
            fg="yellow",
        )


def _warn_if_no_requirements_file(directory):
    """
    Checks for the existence of a file called requirements.txt in the given directory.
    If it's not there, a warning will be printed.

    :param directory: the directory to check in.
    """
    if not exists(join(directory, "requirements.txt")):
        click.secho(
            "    Warning: Capturing the environment using 'pip freeze'.\n"
            "             Consider creating a requirements.txt file instead.",
            fg="yellow",
        )


def _warn_if_environment_directory(directory):
    """
    Issue a warning if the deployment directory is itself a virtualenv (yikes!).

    :param directory: the directory to check in.
    """
    if is_environment_dir(directory):
        click.secho(
            "    Warning: The deployment directory appears to be a python virtual environment.\n"
            "             Excluding the 'bin' and 'lib' directories.",
            fg="yellow",
        )


def _warn_on_ignored_requirements(directory, requirements_file_name):
    """
    Checks for the existence of a file called manifest.json in the given directory.
    If it's there, a warning noting that it will be ignored will be printed.

    :param directory: the directory to check in.
    :param requirements_file_name: the name of the requirements file.
    """
    if exists(join(directory, requirements_file_name)):
        click.secho(
            "    Warning: the existing %s file will not be used or considered." % requirements_file_name,
            fg="yellow",
        )


def fake_module_file_from_directory(directory: str):
    """
    Takes a directory and invents a properly named file that though possibly fake,
    can be used for other name/title derivation.

    :param directory: the directory to start with.
    :return: the directory plus the (potentially) fake module file.
    """
    app_name = abspath(directory)
    app_name = dirname(app_name) if app_name.endswith(os.path.sep) else basename(app_name)
    return join(directory, app_name + ".py")


def are_apis_supported_on_server(connect_details):
    """
    Returns whether or not the Connect server has Python itself enabled and its license allows
    for API usage.  This controls whether APIs may be deployed..

    :param connect_details: details about a Connect server as returned by gather_server_details()
    :return: boolean True if the Connect server supports Python APIs or not or False if not.
    :error: The Posit Connect server does not allow for Python APIs.
    """
    return connect_details["python"]["api_enabled"]


def which_python(python, env=os.environ):
    """Determine which python binary should be used.

    In priority order:
    * --python specified on the command line
    * the python binary running this script
    """
    if python:
        if not (exists(python) and os.access(python, os.X_OK)):
            raise RSConnectException('The file, "%s", does not exist or is not executable.' % python)
        return python

    return sys.executable


def inspect_environment(
    python,  # type: str
    directory,  # type: str
    conda_mode=False,  # type: bool
    force_generate=False,  # type: bool
    check_output=subprocess.check_output,  # type: typing.Callable
):
    # type: (...) -> Environment
    """Run the environment inspector using the specified python binary.

    Returns a dictionary of information about the environment,
    or containing an "error" field if an error occurred.
    """
    flags = []
    if conda_mode:
        flags.append("c")
    if force_generate:
        flags.append("f")
    args = [python, "-m", "rsconnect.environment"]
    if len(flags) > 0:
        args.append("-" + "".join(flags))
    args.append(directory)
    try:
        environment_json = check_output(args, universal_newlines=True)
    except subprocess.CalledProcessError as e:
        raise RSConnectException("Error inspecting environment: %s" % e.output)
    return MakeEnvironment(**json.loads(environment_json))  # type: ignore


def get_python_env_info(file_name, python, conda_mode=False, force_generate=False):
    """
    Gathers the python and environment information relating to the specified file
    with an eye to deploy it.

    :param file_name: the primary file being deployed.
    :param python: the optional name of a Python executable.
    :param conda_mode: inspect the environment assuming Conda
    :param force_generate: force generating "requirements.txt" or "environment.yml",
    even if it already exists.
    :return: information about the version of Python in use plus some environmental
    stuff.
    """
    python = which_python(python)
    logger.debug("Python: %s" % python)
    environment = inspect_environment(python, dirname(file_name), conda_mode=conda_mode, force_generate=force_generate)
    if environment.error:
        raise RSConnectException(environment.error)
    logger.debug("Python: %s" % python)
    logger.debug("Environment: %s" % pformat(environment._asdict()))

    return python, environment


def create_notebook_manifest_and_environment_file(
    entry_point_file: str,
    environment: Environment,
    app_mode: AppMode,
    extra_files: typing.List[str],
    force: bool,
    hide_all_input: bool,
    hide_tagged_input: bool,
    image: str = None,
) -> None:
    """
    Creates and writes a manifest.json file for the given notebook entry point file.
    If the related environment file (requirements.txt, environment.yml, etc.) doesn't
    exist (or force is set to True), the environment file will also be written.

    :param entry_point_file: the entry point file (Jupyter notebook, etc.) to build
    the manifest for.
    :param environment: the Python environment to start with.  This should be what's
    returned by the inspect_environment() function.
    :param app_mode: the application mode to assume.  If this is None, the extension
    portion of the entry point file name will be used to derive one. Previous default = None.
    :param extra_files: any extra files that should be included in the manifest. Previous default = None.
    :param force: if True, forces the environment file to be written. even if it
    already exists. Previous default = True.
    :param hide_all_input: if True, will hide all input cells when rendering output.  Previous default = False.
    :param hide_tagged_input: If True, will hide input code cells with the 'hide_input' tag
    when rendering output.   Previous default = False.
    :param image: an optional docker image for off-host execution. Previous default = None.
    :return:
    """
    if (
        not write_notebook_manifest_json(
            entry_point_file, environment, app_mode, extra_files, hide_all_input, hide_tagged_input, image
        )
        or force
    ):
        write_environment_file(environment, dirname(entry_point_file))


def write_notebook_manifest_json(
    entry_point_file: str,
    environment: Environment,
    app_mode: AppMode,
    extra_files: typing.List[str],
    hide_all_input: bool,
    hide_tagged_input: bool,
    image: str = None,
) -> bool:
    """
    Creates and writes a manifest.json file for the given entry point file.  If
    the application mode is not provided, an attempt will be made to resolve one
    based on the extension portion of the entry point file.

    :param entry_point_file: the entry point file (Jupyter notebook, etc.) to build
    the manifest for.
    :param environment: the Python environment to start with.  This should be what's
    returned by the inspect_environment() function.
    :param app_mode: the application mode to assume.  If this is None, the extension
    portion of the entry point file name will be used to derive one. Previous default = None.
    :param extra_files: any extra files that should be included in the manifest. Previous default = None.
    :param hide_all_input: if True, will hide all input cells when rendering output. Previous default = False.
    :param hide_tagged_input: If True, will hide input code cells with the 'hide_input' tag
    when rendering output.  Previous default = False.
    :param image: the optional docker image to be specified for off-host execution. Default = None.
    :return: whether or not the environment file (requirements.txt, environment.yml,
    etc.) that goes along with the manifest exists.
    """
    extra_files = validate_extra_files(dirname(entry_point_file), extra_files)
    directory = dirname(entry_point_file)
    file_name = basename(entry_point_file)
    manifest_path = join(directory, "manifest.json")

    if app_mode is None:
        _, extension = splitext(file_name)
        app_mode = AppModes.get_by_extension(extension, True)
        if app_mode == AppModes.UNKNOWN:
            raise RSConnectException('Could not determine the app mode from "%s"; please specify one.' % extension)

    manifest_data = make_source_manifest(app_mode, environment, file_name, None, image)
    if hide_all_input or hide_tagged_input:
        if "jupyter" not in manifest_data:
            manifest_data["jupyter"] = dict()
        if hide_all_input:
            manifest_data["jupyter"]["hide_all_input"] = True
        if hide_tagged_input:
            manifest_data["jupyter"]["hide_tagged_input"] = True

    manifest_add_file(manifest_data, file_name, directory)
    manifest_add_buffer(manifest_data, environment.filename, environment.contents)

    for rel_path in extra_files:
        manifest_add_file(manifest_data, rel_path, directory)

    write_manifest_json(manifest_path, manifest_data)

    return exists(join(directory, environment.filename))


def write_voila_manifest_json(
    path: str,
    entrypoint: str,
    environment: Environment,
    app_mode: AppMode = AppModes.JUPYTER_VOILA,
    extra_files: typing.List[str] = None,
    excludes: typing.List[str] = None,
    force_generate: bool = True,
    image: str = None,
) -> bool:
    """
    Creates and writes a manifest.json file for the given path.

    :param path: the file, or the directory containing the files to deploy.
    :param entry_point: the main entry point for the API.
    :param environment: the Python environment to start with.  This should be what's
    returned by the inspect_environment() function.
    :param app_mode: the application mode to assume.  If this is None, the extension
    portion of the entry point file name will be used to derive one. Previous default = None.
    :param extra_files: any extra files that should be included in the manifest. Previous default = None.
    :param excludes: a sequence of glob patterns that will exclude matched files.
    :param force_generate: bool indicating whether to force generate manifest and related environment files.
    :param image: the optional docker image to be specified for off-host execution. Default = None.
    :return: whether the manifest was written.
    """
    mimetypes.add_type("text/ipynb", ".ipynb")
    extra_files = list(extra_files) if extra_files else []
    excludes = list(excludes) if excludes else []

    entrypoint = entrypoint or infer_entrypoint(path=path, mimetype="text/ipynb")
    manifest_data = make_source_manifest(AppModes.JUPYTER_VOILA, environment, entrypoint, None, image)
    base_dir = dirname(entrypoint)

    if isfile(path):
        validate_file_is_notebook(entrypoint)
        manifest_add_file(manifest_data, entrypoint, base_dir)

    # handle environment files
    if not exists(join(base_dir, environment.filename)) or force_generate:
        write_environment_file(environment, base_dir)
    manifest_add_buffer(manifest_data, environment.filename, environment.contents)

    excludes.extend(["manifest.json"])
    file_list = create_file_list(path, extra_files, excludes)
    for rel_path in file_list:
        manifest_add_file(manifest_data, rel_path, path)

    manifest_path = join(base_dir, "manifest.json")
    write_manifest_json(manifest_path, manifest_data)

    return exists(manifest_path)


def create_api_manifest_and_environment_file(
    directory: str,
    entry_point: str,
    environment: Environment,
    app_mode: AppMode,
    extra_files: typing.List[str],
    excludes: typing.List[str],
    force: bool,
    image: str = None,
) -> None:
    """
    Creates and writes a manifest.json file for the given Python API entry point.  If
    the related environment file (requirements.txt, environment.yml, etc.) doesn't
    exist (or force is set to True), the environment file will also be written.

    :param directory: the root directory of the Python API.
    :param entry_point: the module/executable object for the WSGi framework.
    :param environment: the Python environment to start with.  This should be what's
    returned by the inspect_environment() function.
    :param app_mode: the application mode to assume. Previous default = AppModes.PYTHON_API.
    :param extra_files: any extra files that should be included in the manifest. Previous default = None.
    :param excludes: a sequence of glob patterns that will exclude matched files. Previous default = None.
    :param force: if True, forces the environment file to be written. even if it
    already exists. Previous default = True.
    :param image: the optional docker image to be specified for off-host execution. Default = None.
    :return:
    """
    if (
        not write_api_manifest_json(directory, entry_point, environment, app_mode, extra_files, excludes, image)
        or force
    ):
        write_environment_file(environment, directory)


def write_api_manifest_json(
    directory: str,
    entry_point: str,
    environment: Environment,
    app_mode: AppMode,
    extra_files: typing.List[str],
    excludes: typing.List[str],
    image: str = None,
) -> bool:
    """
    Creates and writes a manifest.json file for the given entry point file.  If
    the application mode is not provided, an attempt will be made to resolve one
    based on the extension portion of the entry point file.

    :param directory: the root directory of the Python API.
    :param entry_point: the module/executable object for the WSGi framework.
    :param environment: the Python environment to start with.  This should be what's
    returned by the inspect_environment() function.
    :param app_mode: the application mode to assume. Previous default = AppModes.PYTHON_API.
    :param extra_files: any extra files that should be included in the manifest. Previous default = None.
    :param excludes: a sequence of glob patterns that will exclude matched files. Previous default = None.
    :param image: the optional docker image to be specified for off-host execution. Default = None.
    :return: whether or not the environment file (requirements.txt, environment.yml,
    etc.) that goes along with the manifest exists.
    """
    extra_files = validate_extra_files(directory, extra_files)
    manifest, _ = make_api_manifest(directory, entry_point, app_mode, environment, extra_files, excludes, image)
    manifest_path = join(directory, "manifest.json")

    write_manifest_json(manifest_path, manifest)

    return exists(join(directory, environment.filename))


def write_environment_file(
    environment: Environment,
    directory: str,
) -> None:
    """
    Writes the environment file (requirements.txt, environment.yml, etc.) to the
    specified directory.

    :param environment: the Python environment to start with.  This should be what's
    returned by the inspect_environment() function.
    :param directory: the directory where the file should be written.
    """
    environment_file_path = join(directory, environment.filename)
    with open(environment_file_path, "w") as f:
        f.write(environment.contents)


def describe_manifest(
    file_name: str,
) -> typing.Tuple[str, str]:
    """
    Determine the entry point and/or primary file from the given manifest file.
    If no entry point is recorded in the manifest, then None will be returned for
    that.  The same is true for the primary document.  None will be returned for
    both if the file doesn't exist or doesn't look like a manifest file.

    :param file_name: the name of the manifest file to read.
    :return: the entry point and primary document from the manifest.
    """
    if basename(file_name) == "manifest.json" and exists(file_name):
        manifest, _ = read_manifest_file(file_name)
        metadata = manifest.get("metadata")
        if metadata:
            # noinspection SpellCheckingInspection
            return (
                metadata.get("entrypoint"),
                metadata.get("primary_rmd") or metadata.get("primary_html"),
            )
    return None, None


def write_quarto_manifest_json(
    directory: str,
    inspect: typing.Any,
    app_mode: AppMode,
    environment: Environment,
    extra_files: typing.List[str],
    excludes: typing.List[str],
    image: str = None,
) -> None:
    """
    Creates and writes a manifest.json file for the given Quarto project.

    :param directory: The directory containing the Quarto project.
    :param inspect: The parsed JSON from a 'quarto inspect' against the project.
    :param app_mode: The application mode to assume (such as AppModes.STATIC_QUARTO)
    :param environment: The (optional) Python environment to use.
    :param extra_files: Any extra files to include in the manifest.
    :param excludes: A sequence of glob patterns to exclude when enumerating files to bundle.
    :param image: the optional docker image to be specified for off-host execution. Default = None.
    """

    extra_files = validate_extra_files(directory, extra_files)
    manifest, _ = make_quarto_manifest(directory, inspect, app_mode, environment, extra_files, excludes, image)
    manifest_path = join(directory, "manifest.json")

    write_manifest_json(manifest_path, manifest)


def write_manifest_json(manifest_path, manifest):
    """
    Write the manifest data as JSON to the named manifest.json with a trailing newline.
    """
    with open(manifest_path, "w") as f:
        json.dump(manifest, f, indent=2)
        f.write("\n")


def create_python_environment(
    directory: str = None,
    force_generate: bool = False,
    python: str = None,
    conda: bool = False,
):
    module_file = fake_module_file_from_directory(directory)

    # click.secho('    Deploying %s to server "%s"' % (directory, connect_server.url))

    _warn_on_ignored_manifest(directory)
    _warn_if_no_requirements_file(directory)
    _warn_if_environment_directory(directory)

    # with cli_feedback("Inspecting Python environment"):
    _, environment = get_python_env_info(module_file, python, conda, force_generate)

    if force_generate:
        _warn_on_ignored_requirements(directory, environment.filename)

    return environment<|MERGE_RESOLUTION|>--- conflicted
+++ resolved
@@ -622,13 +622,7 @@
     extra_files = list(extra_files) if extra_files else []
     entrypoint = entrypoint or infer_entrypoint(path=path, mimetype="text/html")
     if not entrypoint:
-<<<<<<< HEAD
-        raise RSConnectException(
-            "Unable to infer entry point. Provide an entry point, or ensure path contains exactly one valid content."
-        )
-=======
         raise RSConnectException("Unable to find a valid html entry point.")
->>>>>>> 6ec75f8b
 
     if path.startswith(os.curdir):
         path = relpath(path)
