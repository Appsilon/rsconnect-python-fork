"""
Public API for administering content.
"""
import json
import time
import traceback

from concurrent.futures import ThreadPoolExecutor, as_completed
from datetime import datetime, timedelta

import semver

<<<<<<< HEAD

from .api import RSConnectClient, emit_task_log
=======
from .api import RSConnectClient, RSConnectException, emit_task_log
>>>>>>> e3b67a39
from .log import logger
from .models import BuildStatus, ContentGuidWithBundle
from .metadata import ContentBuildStore
from .exception import RSConnectException

_content_build_store = None  # type: ContentBuildStore


def init_content_build_store(connect_server):
    global _content_build_store
    if not _content_build_store:
        logger.info("Initializing ContentBuildStore for %s" % connect_server.url)
        _content_build_store = ContentBuildStore(connect_server)


def build_add_content(connect_server, content_guids_with_bundle):
    """
    :param content_guids_with_bundle: Union[tuple[models.ContentGuidWithBundle], list[models.ContentGuidWithBundle]]
    """
    init_content_build_store(connect_server)
    if _content_build_store.get_build_running():
        raise RSConnectException(
            "There is already a build running on this server, "
            + "please wait for it to finish before adding new content."
        )

    with RSConnectClient(connect_server, timeout=120) as client:
        if len(content_guids_with_bundle) == 1:
            all_content = [client.content_get(content_guids_with_bundle[0].guid)]
        else:
            # if bulk-adding then we just do client side filtering so that we
            # dont have to make so many requests to connect.
            all_content = client.search_content()

        # always filter just in case it's a bulk add
        guids_to_add = list(map(lambda x: x.guid, content_guids_with_bundle))
        content_to_add = list(filter(lambda x: x["guid"] in guids_to_add, all_content))

        # merge the provided bundle_ids if they were specified
        content_to_add = {c["guid"]: c for c in content_to_add}
        for c in content_guids_with_bundle:
            current_bundle_id = content_to_add[c.guid]["bundle_id"]
            content_to_add[c.guid]["bundle_id"] = c.bundle_id if c.bundle_id else current_bundle_id

        for content in content_to_add.values():
            if not content["bundle_id"]:
                raise RSConnectException(
                    "This content has never been published to this server. "
                    + "You must specify a bundle_id for the build. Content GUID: %s" % content["guid"]
                )
            _content_build_store.add_content_item(content)
            _content_build_store.set_content_item_build_status(content["guid"], BuildStatus.NEEDS_BUILD)


def build_remove_content(connect_server, guid, all=False, purge=False):
    """
    :return: A list of guids of the content items that were removed
    """
    init_content_build_store(connect_server)
    if _content_build_store.get_build_running():
        raise RSConnectException(
            "There is a build running on this server, " + "please wait for it to finish before removing content."
        )
    guids = [guid]
    if all:
        guids = [c["guid"] for c in _content_build_store.get_content_items()]
    for guid in guids:
        _content_build_store.remove_content_item(guid, purge)
    return guids


def build_list_content(connect_server, guid, status):
    init_content_build_store(connect_server)
    if guid:
        return [_content_build_store.get_content_item(g) for g in guid]
    else:
        return _content_build_store.get_content_items(status=status)


def build_history(connect_server, guid):
    init_content_build_store(connect_server)
    return _content_build_store.get_build_history(guid)


def build_start(connect_server, parallelism, aborted=False, error=False, all=False, poll_wait=2, debug=False):
    init_content_build_store(connect_server)
    if _content_build_store.get_build_running():
        raise RSConnectException("There is already a build running on this server: %s" % connect_server.url)

    # if we are re-building any already "tracked" content items, then re-add them to be safe
    if all:
        logger.info("Adding all content to build...")
        all_content = _content_build_store.get_content_items()
        all_content = list(map(lambda x: ContentGuidWithBundle(x["guid"], x["bundle_id"]), all_content))
        build_add_content(connect_server, all_content)
    else:
        aborted_content = []
        if aborted:
            logger.info("Adding ABORTED content to build...")
            aborted_content = _content_build_store.get_content_items(status=BuildStatus.ABORTED)
            aborted_content = list(map(lambda x: ContentGuidWithBundle(x["guid"], x["bundle_id"]), aborted_content))
        error_content = []
        if error:
            logger.info("Adding ERROR content to build...")
            error_content = _content_build_store.get_content_items(status=BuildStatus.ERROR)
            error_content = list(map(lambda x: ContentGuidWithBundle(x["guid"], x["bundle_id"]), error_content))
        if len(aborted_content + error_content) > 0:
            build_add_content(connect_server, aborted_content + error_content)

    content_items = _content_build_store.get_content_items(status=BuildStatus.NEEDS_BUILD)
    if len(content_items) == 0:
        logger.info("Nothing to build...")
        logger.info("\tUse `rsconnect content build add` to mark content for build.")
        return

    build_monitor = None
    content_executor = None
    try:
        logger.info("Starting content build (%s)..." % connect_server.url)
        _content_build_store.set_build_running(True)

        # spawn a single thread to monitor progress and report feedback to the user
        build_monitor = ThreadPoolExecutor(max_workers=1)
        summary_future = build_monitor.submit(_monitor_build, connect_server, content_items)

        # TODO: stagger concurrent builds so the first batch of builds don't start at the exact same time.
        #   this would help resolve a race condidition in the packrat cache.
        #   or we could just re-run the build...

        # https://docs.python.org/3/library/concurrent.futures.html#threadpoolexecutor-example
        #   spawn a pool of worker threads to perform the content builds
        content_executor = ThreadPoolExecutor(max_workers=parallelism)
        build_result_futures = {
            content_executor.submit(_build_content_item, connect_server, content, poll_wait): ContentGuidWithBundle(
                content["guid"], content["bundle_id"]
            )
            for content in content_items
        }
        for future in as_completed(build_result_futures):
            guid_with_bundle = build_result_futures[future]
            try:
                future.result()
            except Exception as exc:
                # catch any unexpected exceptions from the future thread
                _content_build_store.set_content_item_build_status(guid_with_bundle.guid, BuildStatus.ERROR)
                logger.error("%s generated an exception: %s" % (guid_with_bundle, exc))
                if debug:
                    logger.error(traceback.format_exc())

        # all content builds are finished, mark the build as complete
        _content_build_store.set_build_running(False)

        # wait for the build_monitor thread to resolve its future
        try:
            success = summary_future.result()
        except Exception as exc:
            logger.error(exc)

        logger.info("Content build complete.")
        if not success:
            exit(1)
    except KeyboardInterrupt:
        ContentBuildStore._BUILD_ABORTED = True
    finally:
        if content_executor:
            content_executor.shutdown(wait=False)
        if build_monitor:
            build_monitor.shutdown()
        # make sure that we always mark the build as complete once we finish our cleanup
        _content_build_store.set_build_running(False)


def _monitor_build(connect_server, content_items):
    """
    :return bool: True if the build completed without errors, False otherwise
    """
    init_content_build_store(connect_server)
    start = datetime.now()
    while _content_build_store.get_build_running() and not _content_build_store.aborted():
        time.sleep(5)
        complete = [item for item in content_items if item["rsconnect_build_status"] == BuildStatus.COMPLETE]
        error = [item for item in content_items if item["rsconnect_build_status"] == BuildStatus.ERROR]
        running = [item for item in content_items if item["rsconnect_build_status"] == BuildStatus.RUNNING]
        pending = [item for item in content_items if item["rsconnect_build_status"] == BuildStatus.NEEDS_BUILD]
        logger.info(
            "Running = %d, Pending = %d, Success = %d, Error = %d"
            % (len(running), len(pending), len(complete), len(error))
        )

    if _content_build_store.aborted():
        logger.warn("Build interrupted!")
        aborted_builds = [i["guid"] for i in content_items if i["rsconnect_build_status"] == BuildStatus.RUNNING]
        if len(aborted_builds) > 0:
            logger.warn("Marking %d builds as ABORTED..." % len(aborted_builds))
            for guid in aborted_builds:
                logger.warn("Build aborted: %s" % guid)
                _content_build_store.set_content_item_build_status(guid, BuildStatus.ABORTED)
        return False

    # TODO: print summary as structured json object instead of a string when
    #   format = json so that it is easily parsed by log aggregators
    current = datetime.now()
    duration = current - start
    # construct a new delta w/o millis since timedelta doesn't allow strfmt
    rounded_duration = timedelta(seconds=duration.seconds)
    logger.info(
        "%d/%d content builds completed in %s" % (len(complete) + len(error), len(content_items), rounded_duration)
    )
    logger.info("Success = %d, Error = %d" % (len(complete), len(error)))
    if len(error) > 0:
        logger.error("There were %d failures during your build." % len(error))
        return False
    return True


def _build_content_item(connect_server, content, poll_wait):
    init_content_build_store(connect_server)
    with RSConnectClient(connect_server) as client:
        # Pending futures will still try to execute when ThreadPoolExecutor.shutdown() is called
        # so just exit immediately if the current build has been aborted.
        # ThreadPoolExecutor.shutdown(cancel_futures=) isnt available until py3.9
        if _content_build_store.aborted():
            return

        guid = content["guid"]
        logger.info("Starting build: %s" % guid)
        _content_build_store.update_content_item_last_build_time(guid)
        _content_build_store.set_content_item_build_status(guid, BuildStatus.RUNNING)
        _content_build_store.ensure_logs_dir(guid)
        try:
            task_result = client.content_build(guid, content.get("bundle_id"))
            task_id = task_result["task_id"]
        except RSConnectException:
            # if we can't submit the build to connect then there is no log file
            # created on disk. When this happens we need to set the last_build_log
            # to None so its clear that we submitted a build but it never started
            _content_build_store.update_content_item_last_build_log(guid, None)
            raise
        log_file = _content_build_store.get_build_log(guid, task_id)
        with open(log_file, "w") as log:
            _, _, task_status = emit_task_log(
                connect_server,
                guid,
                task_id,
                log_callback=lambda line: log.write("%s\n" % line),
                abort_func=_content_build_store.aborted,
                poll_wait=poll_wait,
                raise_on_error=False,
            )
        _content_build_store.update_content_item_last_build_log(guid, log_file)

        if _content_build_store.aborted():
            return

        _content_build_store.set_content_item_last_build_task_result(guid, task_status)
        if task_status["code"] != 0:
            logger.error("Build failed: %s" % guid)
            _content_build_store.set_content_item_build_status(guid, BuildStatus.ERROR)
        else:
            logger.info("Build succeeded: %s" % guid)
            _content_build_store.set_content_item_build_status(guid, BuildStatus.COMPLETE)


def emit_build_log(connect_server, guid, format, task_id=None):
    init_content_build_store(connect_server)
    log_file = _content_build_store.get_build_log(guid, task_id)
    if log_file:
        with open(log_file, "r") as f:
            for line in f.readlines():
                if format == "json":
                    yield json.dumps({"message": line}) + "\n"
                else:
                    yield line
    else:
        raise RSConnectException("Log file not found for content: %s" % guid)


def download_bundle(connect_server, guid_with_bundle):
    """
    :param guid_with_bundle: models.ContentGuidWithBundle
    """
    with RSConnectClient(connect_server, timeout=120) as client:
        # bundle_id not provided so grab the latest
        if not guid_with_bundle.bundle_id:
            content = client.get_content(guid_with_bundle.guid)
            if "bundle_id" in content and content["bundle_id"]:
                guid_with_bundle.bundle_id = content["bundle_id"]
            else:
                raise RSConnectException(
                    "There is no current bundle available for this content: %s" % guid_with_bundle.guid
                )

        return client.download_bundle(guid_with_bundle.guid, guid_with_bundle.bundle_id)


def get_content(connect_server, guid):
    """
    :param guid: a single guid as a string or list of guids.
    :return: a list of content items.
    """
    with RSConnectClient(connect_server, timeout=120) as client:
        if isinstance(guid, str):
            result = [client.get_content(guid)]
        else:
            result = [client.get_content(g) for g in guid]
        return result


def search_content(
    connect_server, published, unpublished, content_type, r_version, py_version, title_contains, order_by
):
    with RSConnectClient(connect_server, timeout=120) as client:
        result = client.search_content()
        result = _apply_content_filters(
            result, published, unpublished, content_type, r_version, py_version, title_contains
        )
        result = _order_content_results(result, order_by)
        return list(result)


def _apply_content_filters(content_list, published, unpublished, content_type, r_version, py_version, title_search):
    def content_is_published(item):
        return item.get("bundle_id") is not None

    def content_is_unpublished(item):
        return item.get("bundle_id") is None

    def title_contains(item):
        return item["title"] is not None and title_search in item["title"]

    def apply_content_type_filter(item):
        return item["app_mode"] is not None and item["app_mode"] in content_type

    def apply_version_filter(items, version_filter):
        def do_filter(item):
            vers = None
            if version_filter.name not in item:
                return False
            else:
                vers = item[version_filter.name]
            try:
                compare = semver.compare(vers, version_filter.vers)
            except (ValueError, TypeError):
                return False

            if version_filter.comp == ">":
                return compare == 1
            elif version_filter.comp == "<":
                return compare == -1
            elif version_filter.comp in ["=", "=="]:
                return compare == 0
            elif version_filter.comp == "<=":
                return compare <= 0
            elif version_filter.comp == ">=":
                return compare >= 0
            return False

        return filter(do_filter, items)

    result = iter(content_list)
    if published:
        result = filter(content_is_published, result)
    if unpublished:
        result = filter(content_is_unpublished, result)
    if content_type:
        result = filter(apply_content_type_filter, result)
    if title_search:
        result = filter(title_contains, result)
    if r_version:
        result = apply_version_filter(result, r_version)
    if py_version:
        result = apply_version_filter(result, py_version)
    return result


def _order_content_results(content_list, order_by):
    result = iter(content_list)
    if order_by == "last_deployed":
        pass  # do nothing, content is ordered by last_deployed by default
    elif order_by == "created":
        result = sorted(result, key=lambda c: c["created_time"], reverse=True)

    return result<|MERGE_RESOLUTION|>--- conflicted
+++ resolved
@@ -4,18 +4,11 @@
 import json
 import time
 import traceback
-
 from concurrent.futures import ThreadPoolExecutor, as_completed
 from datetime import datetime, timedelta
-
 import semver
 
-<<<<<<< HEAD
-
 from .api import RSConnectClient, emit_task_log
-=======
-from .api import RSConnectClient, RSConnectException, emit_task_log
->>>>>>> e3b67a39
 from .log import logger
 from .models import BuildStatus, ContentGuidWithBundle
 from .metadata import ContentBuildStore
