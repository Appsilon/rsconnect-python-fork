"""
RStudio Connect API client and utility functions
"""
from os.path import abspath, basename
import time
from typing import IO, Callable
from _ssl import SSLError
import re
from warnings import warn
from six import text_type
import gc
import base64
import datetime
import hashlib
import hmac
import typing
import webbrowser
from _ssl import SSLError
from urllib import parse
from urllib.parse import urlparse
import click


import re
from warnings import warn
from six import text_type
import gc

from . import validation
from .bundle import fake_module_file_from_directory
from .http_support import HTTPResponse, HTTPServer, append_to_path, CookieJar
from .log import logger, connect_logger, cls_logged, console_logger
from .models import AppModes
from .metadata import ServerStore, AppStore
from .exception import RSConnectException
from .bundle import _default_title, fake_module_file_from_directory


class AbstractRemoteServer:
    # @property
    # @abc.abstractmethod
    # def url(self) -> str:
    #     pass
    #
    # @property
    # @abc.abstractmethod
    # def remote_name(self) -> str:
    #     pass
    url: str
    remote_name: str

    def handle_bad_response(self, response):
        if isinstance(response, HTTPResponse):
            if response.exception:
                raise RSConnectException(
                    "Exception trying to connect to %s - %s" % (self.url, response.exception), cause=response.exception
                )
            # Sometimes an ISP will respond to an unknown server name by returning a friendly
            # search page so trap that since we know we're expecting JSON from Connect.  This
            # also catches all error conditions which we will report as "not running Connect".
            else:
                if response.json_data and "error" in response.json_data and response.json_data["error"] is not None:
                    error = "%s reported an error (calling %s): %s" % (
                        self.remote_name,
                        response.full_uri,
                        response.json_data["error"],
                    )
                    raise RSConnectException(error)
                if response.status < 200 or response.status > 299:
                    raise RSConnectException(
                        "Received an unexpected response from %s (calling %s): %s %s"
                        % (self.remote_name, response.full_uri, response.status, response.reason)
                    )


class ShinyappsServer(AbstractRemoteServer):
    """
    A simple class to encapsulate the information needed to interact with an
    instance of the shinyapps.io server.
    """

    remote_name = "shinyapps.io"

    def __init__(self, url: str, account_name: str, token: str, secret: str):
        self.url = url
        self.account_name = account_name
        self.token = token
        self.secret = secret


class RSConnectServer(AbstractRemoteServer):
    """
    A simple class to encapsulate the information needed to interact with an
    instance of the Connect server.
    """

    remote_name = "RStudio Connect"

    def __init__(self, url, api_key, insecure=False, ca_data=None):
        self.url = url
        self.api_key = api_key
        self.insecure = insecure
        self.ca_data = ca_data
        # This is specifically not None.
        self.cookie_jar = CookieJar()


class S3Server(AbstractRemoteServer):
    remote_name = "S3"

    def __init__(self, url: str):
        self.url = url


RemoteServer = typing.Union[ShinyappsServer, RSConnectServer]


class RSConnectClient(HTTPServer):
    def __init__(self, server: RSConnectServer, cookies=None, timeout=30):
        if cookies is None:
            cookies = server.cookie_jar
        super().__init__(
            append_to_path(server.url, "__api__"),
            server.insecure,
            server.ca_data,
            cookies,
            timeout,
        )
        self._server = server

        if server.api_key:
            self.key_authorization(server.api_key)

    def _tweak_response(self, response):
        return (
            response.json_data
            if response.status and response.status == 200 and response.json_data is not None
            else response
        )

    def me(self):
        return self.get("me")

    def server_settings(self):
        return self.get("server_settings")

    def python_settings(self):
        return self.get("v1/server_settings/python")

    def app_search(self, filters):
        return self.get("applications", query_params=filters)

    def app_create(self, name):
        return self.post("applications", body={"name": name})

    def app_get(self, app_id):
        return self.get("applications/%s" % app_id)

    def app_upload(self, app_id, tarball):
        return self.post("applications/%s/upload" % app_id, body=tarball)

    def app_update(self, app_id, updates):
        return self.post("applications/%s" % app_id, body=updates)

    def app_add_environment_vars(self, app_guid, env_vars):
        env_body = [dict(name=kv[0], value=kv[1]) for kv in env_vars]
        return self.patch("v1/content/%s/environment" % app_guid, body=env_body)

    def app_deploy(self, app_id, bundle_id=None):
        return self.post("applications/%s/deploy" % app_id, body={"bundle": bundle_id})

    def app_publish(self, app_id, access):
        return self.post(
            "applications/%s" % app_id,
            body={"access_type": access, "id": app_id, "needs_config": False},
        )

    def app_config(self, app_id):
        return self.get("applications/%s/config" % app_id)

    def bundle_download(self, content_guid, bundle_id):
        response = self.get("v1/content/%s/bundles/%s/download" % (content_guid, bundle_id), decode_response=False)
        self._server.handle_bad_response(response)
        return response

    def content_search(self):
        response = self.get("v1/content")
        self._server.handle_bad_response(response)
        return response

    def content_get(self, content_guid):
        response = self.get("v1/content/%s" % content_guid)
        self._server.handle_bad_response(response)
        return response

    def content_build(self, content_guid, bundle_id=None):
        response = self.post("v1/content/%s/build" % content_guid, body={"bundle_id": bundle_id})
        self._server.handle_bad_response(response)
        return response

    def task_get(self, task_id, first_status=None):
        params = None
        if first_status is not None:
            params = {"first_status": first_status}
        response = self.get("tasks/%s" % task_id, query_params=params)
        self._server.handle_bad_response(response)
        return response

    def deploy(self, app_id, app_name, app_title, title_is_default, tarball, env_vars=None):
        if app_id is None:
            # create an app if id is not provided
            app = self.app_create(app_name)
            self._server.handle_bad_response(app)
            app_id = app["id"]

            # Force the title to update.
            title_is_default = False
        else:
            # assume app exists. if it was deleted then Connect will
            # raise an error
            app = self.app_get(app_id)
            self._server.handle_bad_response(app)

        app_guid = app["guid"]
        if env_vars:
            result = self.app_add_environment_vars(app_guid, list(env_vars.items()))
            self._server.handle_bad_response(result)

        if app["title"] != app_title and not title_is_default:
            self._server.handle_bad_response(self.app_update(app_id, {"title": app_title}))
            app["title"] = app_title

        app_bundle = self.app_upload(app_id, tarball)

        self._server.handle_bad_response(app_bundle)

        task = self.app_deploy(app_id, app_bundle["id"])

        self._server.handle_bad_response(task)

        return {
            "task_id": task["id"],
            "app_id": app_id,
            "app_guid": app["guid"],
            "app_url": app["url"],
            "title": app["title"],
        }

    def download_bundle(self, content_guid, bundle_id):
        results = self.bundle_download(content_guid, bundle_id)
        self._server.handle_bad_response(results)
        return results

    def search_content(self):
        results = self.content_search()
        self._server.handle_bad_response(results)
        return results

    def get_content(self, content_guid):
        results = self.content_get(content_guid)
        self._server.handle_bad_response(results)
        return results

    def wait_for_task(
        self, task_id, log_callback, abort_func=lambda: False, timeout=None, poll_wait=0.5, raise_on_error=True
    ):

        last_status = None
        ending = time.time() + timeout if timeout else 999999999999

        if log_callback is None:
            log_lines = []
            log_callback = log_lines.append
        else:
            log_lines = None

        sleep_duration = 0.5
        time_slept = 0
        while True:
            if time.time() >= ending:
                raise RSConnectException("Task timed out after %d seconds" % timeout)
            elif abort_func():
                raise RSConnectException("Task aborted.")

            # we continue the loop so that we can re-check abort_func() in case there was an interrupt (^C),
            # otherwise the user would have to wait a full poll_wait cycle before the program would exit.
            if time_slept <= poll_wait:
                time_slept += sleep_duration
                time.sleep(sleep_duration)
                continue
            else:
                time_slept = 0
                task_status = self.task_get(task_id, last_status)
                self._server.handle_bad_response(task_status)
                last_status = self.output_task_log(task_status, last_status, log_callback)
                if task_status["finished"]:
                    result = task_status.get("result")
                    if isinstance(result, dict):
                        data = result.get("data", "")
                        type = result.get("type", "")
                        if data or type:
                            log_callback("%s (%s)" % (data, type))

                    err = task_status.get("error")
                    if err:
                        log_callback("Error from Connect server: " + err)

                    exit_code = task_status["code"]
                    if exit_code != 0:
                        exit_status = "Task exited with status %d." % exit_code
                        if raise_on_error:
                            raise RSConnectException(exit_status)
                        else:
                            log_callback("Task failed. %s" % exit_status)
                    return log_lines, task_status

    @staticmethod
    def output_task_log(task_status, last_status, log_callback):
        """Pipe any new output through the log_callback.

        Returns an updated last_status which should be passed into
        the next call to output_task_log.

        Raises RSConnectException on task failure.
        """
        new_last_status = last_status
        if task_status["last_status"] != last_status:
            for line in task_status["status"]:
                log_callback(line)
            new_last_status = task_status["last_status"]

        return new_last_status


class RSConnectExecutor:
    def __init__(
        self,
        name: str = None,
        url: str = None,
        api_key: str = None,
        insecure: bool = False,
        cacert: IO = None,
        ca_data: str = None,
        cookies=None,
        account=None,
        token: str = None,
        secret: str = None,
        timeout: int = 30,
        logger=console_logger,
        **kwargs
    ) -> None:
        self.reset()
        self._d = kwargs
<<<<<<< HEAD
        self.setup_remote_server(
            name=name,
            url=url or kwargs.get("server"),
            api_key=api_key,
            insecure=insecure,
            cacert=cacert,
            ca_data=ca_data,
            account=account,
            token=token,
            secret=secret,
        )
=======
        self.setup_remote_server(name, url or kwargs.get("server"), api_key, insecure, cacert, ca_data, token, secret)
>>>>>>> 3e4b0a7a
        self.setup_client(cookies, timeout)
        self.logger = logger

    @classmethod
    def fromConnectServer(cls, connect_server, **kwargs):
        return cls(
            url=connect_server.url,
            api_key=connect_server.api_key,
            insecure=connect_server.insecure,
            ca_data=connect_server.ca_data,
            **kwargs,
        )

    def reset(self):
        self._d = None
        self.remote_server = None
        self.client = None
        self.logger = None
        gc.collect()
        return self

    def drop_context(self):
        self._d = None
        gc.collect()
        return self

    def setup_remote_server(
        self,
        name: str = None,
        url: str = None,
        api_key: str = None,
        insecure: bool = False,
        cacert: IO = None,
        ca_data: str = None,
        account: str = None,
        token: str = None,
        secret: str = None,
    ):
        target = validation.validate_connection_options(
            name=name,
            url=url,
            api_key=api_key,
            insecure=insecure,
            cacert=cacert,
            account=account,
            token=token,
            secret=secret,
        )

        if cacert and not ca_data:
            ca_data = text_type(cacert.read())

        server_data = ServerStore().resolve(name, url)
        if server_data.from_store:
            url = server_data.url
            api_key = server_data.api_key
            insecure = server_data.insecure
            ca_data = server_data.ca_data
            account_name = server_data.account
            token = server_data.token
            secret = server_data.secret
        self.is_server_from_store = server_data.from_store

<<<<<<< HEAD
        if target == "connect":
            self.remote_server = RSConnectServer(url, api_key, insecure, ca_data)
=======
        if api_key:
            self.remote_server = RSConnectServer(url, api_key, insecure, ca_data)
        elif token and secret:
            self.remote_server = ShinyappsServer(url, account_name, token, secret)
>>>>>>> 3e4b0a7a
        else:
            self.remote_server = ShinyappsServer(url, account, token, secret)

    def setup_client(self, cookies=None, timeout=30, **kwargs):
        if isinstance(self.remote_server, RSConnectServer):
            self.client = RSConnectClient(self.remote_server, cookies, timeout)
        elif isinstance(self.remote_server, ShinyappsServer):
            self.client = ShinyappsClient(self.remote_server, timeout)
        else:
            raise RSConnectException("Unable to infer Connect client.")

    @property
    def state(self):
        return self._d

    def get(self, key: str, *args, **kwargs):
        return kwargs.get(key) or self.state.get(key)

    def pipe(self, func, *args, **kwargs):
        return func(*args, **kwargs)

    @cls_logged("Validating server...")
<<<<<<< HEAD
    def validate_server(self):
=======
    def validate_server(
        self,
        name: str = None,
        url: str = None,
        api_key: str = None,
        insecure: bool = False,
        cacert: IO = None,
        api_key_is_required: bool = False,
        account_name: str = None,
        token: str = None,
        secret: str = None,
    ):
        if (url and api_key) or isinstance(self.remote_server, RSConnectServer):
            self.validate_connect_server(name, url, api_key, insecure, cacert, api_key_is_required)
        elif (url and token and secret) or isinstance(self.remote_server, ShinyappsServer):
            self.validate_shinyapps_server(url, account_name, token, secret)
        else:
            raise RSConnectException("Unable to validate server from information provided.")

        return self

    def validate_connect_server(
        self,
        name: str = None,
        url: str = None,
        api_key: str = None,
        insecure: bool = False,
        cacert: IO = None,
        api_key_is_required: bool = False,
        **kwargs
    ):
>>>>>>> 3e4b0a7a
        """
        Validate that the user gave us enough information to talk to shinyapps.io or a Connect server.
        """
<<<<<<< HEAD
        if isinstance(self.remote_server, RSConnectServer):
            # If our info came from the command line, make sure the URL and key really work.
            if not self.is_server_from_store:
                self.server_settings
                _ = self.verify_api_key()
        else:
            self.client.get_current_user()
=======
        url = url or self.remote_server.url
        api_key = api_key or self.remote_server.api_key
        insecure = insecure or self.remote_server.insecure
        api_key_is_required = api_key_is_required or self.get("api_key_is_required", **kwargs)

        ca_data = None
        if cacert:
            ca_data = text_type(cacert.read())
        if isinstance(self.remote_server, RSConnectServer):
            api_key = api_key or self.remote_server.api_key
            insecure = insecure or self.remote_server.insecure
            if not ca_data:
                ca_data = self.remote_server.ca_data
        else:
            token = token or self.remote_server.token
            secret = secret or self.remote_server.secret

        api_key_is_required = api_key_is_required or self.get("api_key_is_required", **kwargs)

        if name and url:
            raise RSConnectException("You must specify only one of -n/--name or -s/--server, not both")
        if not name and not url:
            raise RSConnectException("You must specify one of -n/--name or -s/--server.")

        server_data = ServerStore().resolve(name, url)
        connect_server = RSConnectServer(url, None, insecure, ca_data)

        # If our info came from the command line, make sure the URL really works.
        if not server_data.from_store:
            self.server_settings

        connect_server.api_key = api_key

        if not connect_server.api_key:
            if api_key_is_required:
                raise RSConnectException('An API key must be specified for "%s".' % connect_server.url)
            return self

        # If our info came from the command line, make sure the key really works.
        if not server_data.from_store:
            _ = self.verify_api_key(connect_server)

        self.remote_server = connect_server
        self.client = RSConnectClient(self.remote_server)
>>>>>>> 3e4b0a7a

        return self

    def validate_shinyapps_server(
        self, url: str = None, account_name: str = None, token: str = None, secret: str = None, **kwargs
    ):
        url = url or self.remote_server.url
        account_name = account_name or self.remote_server.account_name
        token = token or self.remote_server.token
        secret = secret or self.remote_server.secret
        server = ShinyappsServer(url, account_name, token, secret)

        with ShinyappsClient(server) as client:
            try:
                result = client.get_current_user()
                server.handle_bad_response(result)
            except RSConnectException as exc:
                raise RSConnectException(f"Failed to verify with shinyapps.io ({str(exc)}).")

    @cls_logged("Making bundle ...")
    def make_bundle(self, func: Callable, *args, **kwargs):
        path = (
            self.get("path", **kwargs)
            or self.get("file", **kwargs)
            or self.get("file_name", **kwargs)
            or self.get("directory", **kwargs)
            or self.get("file_or_directory", **kwargs)
        )
        app_id = self.get("app_id", **kwargs)
        title = self.get("title", **kwargs)
        app_store = self.get("app_store", *args, **kwargs)
        if not app_store:
            module_file = fake_module_file_from_directory(path)
            self.state["app_store"] = app_store = AppStore(module_file)

        d = self.state
        d["title_is_default"] = not bool(title)
        d["title"] = title or _default_title(path)
        force_unique_name = app_id is None and isinstance(self.remote_server, RSConnectServer)
        d["deployment_name"] = self.make_deployment_name(d["title"], force_unique_name)

        try:
            bundle = func(*args, **kwargs)
        except IOError as error:
            msg = "Unable to include the file %s in the bundle: %s" % (
                error.filename,
                error.args[1],
            )
            raise RSConnectException(msg)

        d["bundle"] = bundle

        return self

    def check_server_capabilities(self, capability_functions):
        """
        Uses a sequence of functions that check for capabilities in a Connect server.  The
        server settings data is retrieved by the gather_server_details() function.

        Each function provided must accept one dictionary argument which will be the server
        settings data returned by the gather_server_details() function.  That function must
        return a boolean value.  It must also contain a docstring which itself must contain
        an ":error:" tag as the last thing in the docstring.  If the function returns False,
        an exception is raised with the function's ":error:" text as its message.

        :param capability_functions: a sequence of functions that will be called.
        :param details_source: the source for obtaining server details, gather_server_details(),
        by default.
        """
        # TODO (mslynch): check shinyapps capabilities?
        if isinstance(self.remote_server, ShinyappsServer):
            return self

        details = self.server_details

        for function in capability_functions:
            if not function(details):
                index = function.__doc__.find(":error:") if function.__doc__ else -1
                if index >= 0:
                    message = function.__doc__[index + 7 :].strip()
                else:
                    message = "The server does not satisfy the %s capability check." % function.__name__
                raise RSConnectException(message)
        return self

    @cls_logged("Deploying bundle ...")
    def deploy_bundle(
        self,
        app_id: int = None,
        deployment_name: str = None,
        title: str = None,
        title_is_default: bool = False,
        bundle: IO = None,
        env_vars=None,
    ):
        app_id = app_id or self.get("app_id")
        deployment_name = deployment_name or self.get("deployment_name")
        title = title or self.get("title")
        title_is_default = title_is_default or self.get("title_is_default")
        bundle = bundle or self.get("bundle")
        env_vars = env_vars or self.get("env_vars")

        if isinstance(self.remote_server, RSConnectServer):
            result = self.client.deploy(
                app_id,
                deployment_name,
                title,
                title_is_default,
                bundle,
                env_vars,
            )
            self.remote_server.handle_bad_response(result)
            self.state["deployed_info"] = result
            return self
        else:
            contents = bundle.read()
            bundle_size = len(contents)
            bundle_hash = hashlib.md5(contents).hexdigest()

            prepare_deploy_result = self.client.prepare_deploy(
                app_id,
                deployment_name,
                bundle_size,
                bundle_hash,
            )

            upload_url = prepare_deploy_result.presigned_url
            parsed_upload_url = urlparse(upload_url)
            with S3Client(
                "{}://{}".format(parsed_upload_url.scheme, parsed_upload_url.netloc), timeout=120
            ) as s3_client:
                upload_result = s3_client.upload(
                    "{}?{}".format(parsed_upload_url.path, parsed_upload_url.query),
                    prepare_deploy_result.presigned_checksum,
                    bundle_size,
                    contents,
                )
                S3Server(upload_url).handle_bad_response(upload_result)

            self.client.do_deploy(prepare_deploy_result.bundle_id, prepare_deploy_result.app_id)

            webbrowser.open_new(prepare_deploy_result.app_url)

            self.state["deployed_info"] = {
                "app_url": prepare_deploy_result.app_url,
                "app_id": prepare_deploy_result.app_id,
                "app_guid": None,
                "title": title,
            }
            return self

    def emit_task_log(
        self,
        app_id: int = None,
        task_id: int = None,
        log_callback=connect_logger,
        abort_func: Callable[[], bool] = lambda: False,
        timeout: int = None,
        poll_wait: float = 0.5,
        raise_on_error: bool = True,
    ):
        """
        Helper for spooling the deployment log for an app.

        :param app_id: the ID of the app that was deployed.
        :param task_id: the ID of the task that is tracking the deployment of the app..
        :param log_callback: the callback to use to write the log to.  If this is None
        (the default) the lines from the deployment log will be returned as a sequence.
        If a log callback is provided, then None will be returned for the log lines part
        of the return tuple.
        :param timeout: an optional timeout for the wait operation.
        :param poll_wait: how long to wait between polls of the task api for status/logs
        :param raise_on_error: whether to raise an exception when a task is failed, otherwise we
        return the task_result so we can record the exit code.
        """
        if isinstance(self.remote_server, RSConnectServer):
            app_id = app_id or self.state["deployed_info"]["app_id"]
            task_id = task_id or self.state["deployed_info"]["task_id"]
            log_lines, _ = self.client.wait_for_task(
                task_id, log_callback.info, abort_func, timeout, poll_wait, raise_on_error
            )
            self.remote_server.handle_bad_response(log_lines)
            app_config = self.client.app_config(app_id)
            self.remote_server.handle_bad_response(app_config)
            app_dashboard_url = app_config.get("config_url")
            log_callback.info("Deployment completed successfully.")
            log_callback.info("\t Dashboard content URL: %s", app_dashboard_url)
            log_callback.info("\t Direct content URL: %s", self.state["deployed_info"]["app_url"])

        return self

    @cls_logged("Saving deployed information...")
    def save_deployed_info(self, *args, **kwargs):
        app_store: AppStore = self.get("app_store", *args, **kwargs)
        path = (
            self.get("path", **kwargs)
            or self.get("file", **kwargs)
            or self.get("file_name", **kwargs)
            or self.get("directory", **kwargs)
            or self.get("file_or_directory", **kwargs)
        )
        deployed_info = self.get("deployed_info", *args, **kwargs)

        app_store.set(
            self.remote_server.url,
            abspath(path),
            deployed_info["app_url"],
            deployed_info["app_id"],
            deployed_info["app_guid"],
            deployed_info["title"],
            self.state["app_mode"],
        )

        return self

    @cls_logged("Validating app mode...")
    def validate_app_mode(self, *args, **kwargs):
        path = (
            self.get("path", **kwargs)
            or self.get("file", **kwargs)
            or self.get("file_name", **kwargs)
            or self.get("directory", **kwargs)
            or self.get("file_or_directory", **kwargs)
        )
        app_store = self.get("app_store", *args, **kwargs)
        if not app_store:
            module_file = fake_module_file_from_directory(path)
            self.state["app_store"] = app_store = AppStore(module_file)
        new = self.get("new", **kwargs)
        app_id = self.get("app_id", **kwargs)
        app_mode = self.get("app_mode", **kwargs)

        if new and app_id:
            raise RSConnectException("Specify either a new deploy or an app ID but not both.")

        existing_app_mode = None
        if not new:
            if app_id is None:
                # Possible redeployment - check for saved metadata.
                # Use the saved app information unless overridden by the user.
                app_id, existing_app_mode = app_store.resolve(self.remote_server.url, app_id, app_mode)
                logger.debug("Using app mode from app %s: %s" % (app_id, app_mode))
            elif app_id is not None:
                # Don't read app metadata if app-id is specified. Instead, we need
                # to get this from the remote.
                if isinstance(self.remote_server, RSConnectServer):
                    app = get_app_info(self.remote_server, app_id)
                    existing_app_mode = AppModes.get_by_ordinal(app.get("app_mode", 0), True)
                else:
                    app = get_shinyapp_info(self.remote_server, app_id)
                    existing_app_mode = AppModes.get_by_cloud_name(app.json_data["mode"])
            if existing_app_mode and app_mode != existing_app_mode:
                msg = (
                    "Deploying with mode '%s',\n"
                    + "but the existing deployment has mode '%s'.\n"
                    + "Use the --new option to create a new deployment of the desired type."
                ) % (app_mode.desc(), existing_app_mode.desc())
                raise RSConnectException(msg)

        self.state["app_id"] = app_id
        self.state["app_mode"] = app_mode
        return self

    @property
    def server_settings(self):
        try:
            result = self.client.server_settings()
            self.remote_server.handle_bad_response(result)
        except SSLError as ssl_error:
            raise RSConnectException("There is an SSL/TLS configuration problem: %s" % ssl_error)
        return result

    def verify_api_key(self, server=None):
        """
        Verify that an API Key may be used to authenticate with the given RStudio Connect server.
        If the API key verifies, we return the username of the associated user.
        """
        if not server:
            server = self.remote_server
        if isinstance(server, ShinyappsServer):
            raise RSConnectException("Shinnyapps server does not use an API key.")
        with RSConnectClient(server) as client:
            result = client.me()
            if isinstance(result, HTTPResponse):
                if result.json_data and "code" in result.json_data and result.json_data["code"] == 30:
                    raise RSConnectException("The specified API key is not valid.")
                raise RSConnectException("Could not verify the API key: %s %s" % (result.status, result.reason))
        return self

    @property
    def api_username(self):
        result = self.client.me()
        self.remote_server.handle_bad_response(result)
        return result["username"]

    @property
    def python_info(self):
        """
        Return information about versions of Python that are installed on the indicated
        Connect server.

        :return: the Python installation information from Connect.
        """
        result = self.client.python_settings()
        self.remote_server.handle_bad_response(result)
        return result

    @property
    def server_details(self):
        """
        Builds a dictionary containing the version of RStudio Connect that is running
        and the versions of Python installed there.

        :return: a three-entry dictionary.  The key 'connect' will refer to the version
        of Connect that was found.  The key `python` will refer to a sequence of version
        strings for all the versions of Python that are installed.  The key `conda` will
        refer to data about whether Connect is configured to support Conda environments.
        """

        def _to_sort_key(text):
            parts = [part.zfill(5) for part in text.split(".")]
            return "".join(parts)

        server_settings = self.server_settings
        python_settings = self.python_info
        python_versions = sorted([item["version"] for item in python_settings["installations"]], key=_to_sort_key)
        conda_settings = {
            "supported": python_settings["conda_enabled"] if "conda_enabled" in python_settings else False
        }
        return {
            "connect": server_settings["version"],
            "python": {
                "api_enabled": python_settings["api_enabled"] if "api_enabled" in python_settings else False,
                "versions": python_versions,
            },
            "conda": conda_settings,
        }

    def make_deployment_name(self, title, force_unique):
        """
        Produce a name for a deployment based on its title.  It is assumed that the
        title is already defaulted and validated as appropriate (meaning the title
        isn't None or empty).

        We follow the same rules for doing this as the R rsconnect package does.  See
        the title.R code in https://github.com/rstudio/rsconnect/R with the exception
        that we collapse repeating underscores and, if the name is too short, it is
        padded to the left with underscores.

        :param connect_server: the information needed to interact with the Connect server.
        :param title: the title to start with.
        :param force_unique: a flag noting whether the generated name must be forced to be
        unique.
        :return: a name for a deployment based on its title.
        """
        _name_sub_pattern = re.compile(r"[^A-Za-z0-9_ -]+")
        _repeating_sub_pattern = re.compile(r"_+")

        # First, Generate a default name from the given title.
        name = _name_sub_pattern.sub("", title.lower()).replace(" ", "_")
        name = _repeating_sub_pattern.sub("_", name)[:64].rjust(3, "_")

        # Now, make sure it's unique, if needed.
        if force_unique:
            name = find_unique_name(self.remote_server, name)

        return name


def filter_out_server_info(**kwargs):
    server_fields = {"connect_server", "name", "server", "api_key", "insecure", "cacert"}
    new_kwargs = {k: v for k, v in kwargs.items() if k not in server_fields}
    return new_kwargs


class S3Client(HTTPServer):
    def upload(self, path, presigned_checksum, bundle_size, contents):
        headers = {
            "content-type": "application/x-tar",
            "content-length": str(bundle_size),
            "content-md5": presigned_checksum,
        }
        return self.put(path, headers=headers, body=contents, decode_response=False)


class PrepareDeployResult:
    def __init__(self, app_id: int, app_url: str, bundle_id: int, presigned_url: str, presigned_checksum: str):
        self.app_id = app_id
        self.app_url = app_url
        self.bundle_id = bundle_id
        self.presigned_url = presigned_url
        self.presigned_checksum = presigned_checksum


class ShinyappsClient(HTTPServer):
    def __init__(self, shinyapps_server: ShinyappsServer, timeout: int = 30):
        self._token = shinyapps_server.token
        self._key = base64.b64decode(shinyapps_server.secret)
        self._server = shinyapps_server
        super().__init__(shinyapps_server.url, timeout=timeout)

    def _get_canonical_request(self, method, path, timestamp, content_hash):
        return "\n".join([method, path, timestamp, content_hash])

    def _get_canonical_request_signature(self, request):
        result = hmac.new(self._key, request.encode(), hashlib.sha256).hexdigest()
        return base64.b64encode(result.encode()).decode()

    def get_extra_headers(self, url, method, body):
        canonical_request_method = method.upper()
        canonical_request_path = parse.urlparse(url).path
        canonical_request_date = datetime.datetime.utcnow().strftime("%a, %d %b %Y %H:%M:%S GMT")

        # get request checksum
        md5 = hashlib.md5()
        body = body or b""
        body_bytes = body if isinstance(body, bytes) else body.encode()
        md5.update(body_bytes)
        canonical_request_checksum = md5.hexdigest()

        canonical_request = self._get_canonical_request(
            canonical_request_method, canonical_request_path, canonical_request_date, canonical_request_checksum
        )

        signature = self._get_canonical_request_signature(canonical_request)

        return {
            "X-Auth-Token": "{0}".format(self._token),
            "X-Auth-Signature": "{0}; version=1".format(signature),
            "Date": canonical_request_date,
            "X-Content-Checksum": canonical_request_checksum,
        }

    def get_application(self, application_id):
        return self.get("/v1/applications/{}".format(application_id))

    def create_application(self, account_id, application_name):
        application_data = {
            "account": account_id,
            "name": application_name,
            "template": "shiny",
        }
        return self.post("/v1/applications/", body=application_data)

    def get_accounts(self):
        return self.get("/v1/accounts/")

    def create_bundle(self, application_id: int, content_type: str, content_length: int, checksum: str):
        bundle_data = {
            "application": application_id,
            "content_type": content_type,
            "content_length": content_length,
            "checksum": checksum,
        }
        return self.post("/v1/bundles", body=bundle_data)

    def set_bundle_status(self, bundle_id, bundle_status):
        return self.post("/v1/bundles/{}/status".format(bundle_id), body={"status": bundle_status})

    def deploy_application(self, bundle_id, app_id):
        return self.post("/v1/applications/{}/deploy".format(app_id), body={"bundle": bundle_id, "rebuild": False})

    def get_task(self, task_id):
        return self.get("/v1/tasks/{}".format(task_id), query_params={"legacy": "true"})

    def get_current_user(self):
        return self.get("/v1/users/me")

    def wait_until_task_is_successful(self, task_id, timeout=60):
        counter = 1
        status = None

        while counter < timeout and status not in ["success", "failed", "error"]:
            task = self.get_task(task_id)
            self._server.handle_bad_response(task)
            status = task.json_data["status"]
            description = task.json_data["description"]

            print("Waiting: {} - {}".format(status, description))

            if status == "success":
                break

            time.sleep(2)
            counter += 1
        print("Task done: {}".format(description))

    def prepare_deploy(self, app_id: typing.Optional[str], app_name: str, bundle_size: int, bundle_hash: str):
        accounts = self.get_accounts()
        self._server.handle_bad_response(accounts)
        account = next(
            filter(lambda acct: acct["name"] == self._server.account_name, accounts.json_data["accounts"]), None
        )
        # TODO: also check this during `add` command
        if account is None:
            raise RSConnectException(
                "No account found by name : %s for given user credential" % self._server.account_name
            )

        if app_id is None:
            application = self.create_application(account["id"], app_name)
        else:
            application = self.get_application(app_id)
        self._server.handle_bad_response(application)
        app_id = application.json_data["id"]
        app_url = application.json_data["url"]

        bundle = self.create_bundle(app_id, "application/x-tar", bundle_size, bundle_hash)
        self._server.handle_bad_response(bundle)

        return PrepareDeployResult(
            int(app_id),
            app_url,
            int(bundle.json_data["id"]),
            bundle.json_data["presigned_url"],
            bundle.json_data["presigned_checksum"],
        )

    def do_deploy(self, bundle_id, app_id):
        bundle_status_response = self.set_bundle_status(bundle_id, "ready")
        self._server.handle_bad_response(bundle_status_response)

        deploy_task = self.deploy_application(bundle_id, app_id)
        self._server.handle_bad_response(deploy_task)
        self.wait_until_task_is_successful(deploy_task.json_data["id"])


def verify_server(connect_server):
    """
    Verify that the given server information represents a Connect instance that is
    reachable, active and appears to be actually running RStudio Connect.  If the
    check is successful, the server settings for the Connect server is returned.

    :param connect_server: the Connect server information.
    :return: the server settings from the Connect server.
    """
    warn("This method has been moved and will be deprecated.", DeprecationWarning, stacklevel=2)
    try:
        with RSConnectClient(connect_server) as client:
            result = client.server_settings()
            connect_server.handle_bad_response(result)
            return result
    except SSLError as ssl_error:
        raise RSConnectException("There is an SSL/TLS configuration problem: %s" % ssl_error)


def verify_api_key(connect_server):
    """
    Verify that an API Key may be used to authenticate with the given RStudio Connect server.
    If the API key verifies, we return the username of the associated user.

    :param connect_server: the Connect server information, including the API key to test.
    :return: the username of the user to whom the API key belongs.
    """
    warn("This method has been moved and will be deprecated.", DeprecationWarning, stacklevel=2)
    with RSConnectClient(connect_server) as client:
        result = client.me()
        if isinstance(result, HTTPResponse):
            if result.json_data and "code" in result.json_data and result.json_data["code"] == 30:
                raise RSConnectException("The specified API key is not valid.")
            raise RSConnectException("Could not verify the API key: %s %s" % (result.status, result.reason))
        return result["username"]


def get_python_info(connect_server):
    """
    Return information about versions of Python that are installed on the indicated
    Connect server.

    :param connect_server: the Connect server information.
    :return: the Python installation information from Connect.
    """
    warn("This method has been moved and will be deprecated.", DeprecationWarning, stacklevel=2)
    with RSConnectClient(connect_server) as client:
        result = client.python_settings()
        connect_server.handle_bad_response(result)
        return result


def get_app_info(connect_server, app_id):
    """
    Return information about an application that has been created in Connect.

    :param connect_server: the Connect server information.
    :param app_id: the ID (numeric or GUID) of the application to get info for.
    :return: the Python installation information from Connect.
    """
    with RSConnectClient(connect_server) as client:
        result = client.app_get(app_id)
        connect_server.handle_bad_response(result)
        return result


def get_shinyapp_info(server, app_id):
    with ShinyappsClient(server) as client:
        result = client.get_application(app_id)
        server.handle_bad_response(result)
        return result


def get_app_config(connect_server, app_id):
    """
    Return the configuration information for an application that has been created
    in Connect.

    :param connect_server: the Connect server information.
    :param app_id: the ID (numeric or GUID) of the application to get the info for.
    :return: the Python installation information from Connect.
    """
    with RSConnectClient(connect_server) as client:
        result = client.app_config(app_id)
        connect_server.handle_bad_response(result)
        return result


def emit_task_log(
    connect_server,
    app_id,
    task_id,
    log_callback,
    abort_func=lambda: False,
    timeout=None,
    poll_wait=0.5,
    raise_on_error=True,
):
    """
    Helper for spooling the deployment log for an app.

    :param connect_server: the Connect server information.
    :param app_id: the ID of the app that was deployed.
    :param task_id: the ID of the task that is tracking the deployment of the app..
    :param log_callback: the callback to use to write the log to.  If this is None
    (the default) the lines from the deployment log will be returned as a sequence.
    If a log callback is provided, then None will be returned for the log lines part
    of the return tuple.
    :param timeout: an optional timeout for the wait operation.
    :param poll_wait: how long to wait between polls of the task api for status/logs
    :param raise_on_error: whether to raise an exception when a task is failed, otherwise we
    return the task_result so we can record the exit code.
    :return: the ultimate URL where the deployed app may be accessed and the sequence
    of log lines.  The log lines value will be None if a log callback was provided.
    """
    with RSConnectClient(connect_server) as client:
        result = client.wait_for_task(task_id, log_callback, abort_func, timeout, poll_wait, raise_on_error)
        connect_server.handle_bad_response(result)
        app_config = client.app_config(app_id)
        connect_server.handle_bad_response(app_config)
        app_url = app_config.get("config_url")
        return (app_url, *result)


def retrieve_matching_apps(connect_server, filters=None, limit=None, mapping_function=None):
    """
    Retrieves all the app names that start with the given default name.  The main
    point for this function is that it handles all the necessary paging logic.

    If a mapping function is provided, it must be a callable that accepts 2
    arguments.  The first will be an `RSConnect` client, in the event extra calls
    per app are required.  The second will be the current app.  If the function
    returns None, then the app will be discarded and not appear in the result.

    :param connect_server: the Connect server information.
    :param filters: the filters to use for isolating the set of desired apps.
    :param limit: the maximum number of apps to retrieve.  If this is None,
    then all matching apps are returned.
    :param mapping_function: an optional function that may transform or filter
    each app to return to something the caller wants.
    :return: the list of existing names that start with the proposed one.
    """
    page_size = 100
    result = []
    search_filters = filters.copy() if filters else {}
    search_filters["count"] = min(limit, page_size) if limit else page_size
    total_returned = 0
    maximum = limit
    finished = False

    with RSConnectClient(connect_server) as client:
        while not finished:
            response = client.app_search(search_filters)
            connect_server.handle_bad_response(response)

            if not maximum:
                maximum = response["total"]
            else:
                maximum = min(maximum, response["total"])

            applications = response["applications"]
            returned = response["count"]
            delta = maximum - (total_returned + returned)
            # If more came back than we need, drop the rest.
            if delta < 0:
                applications = applications[: abs(delta)]
            total_returned = total_returned + len(applications)

            if mapping_function:
                applications = [mapping_function(client, app) for app in applications]
                # Now filter out the None values that represent the apps the
                # function told us to drop.
                applications = [app for app in applications if app is not None]

            result.extend(applications)

            if total_returned < maximum:
                search_filters = {
                    "start": total_returned,
                    "count": page_size,
                    "cont": response["continuation"],
                }
            else:
                finished = True

    return result


def override_title_search(connect_server, app_id, app_title):
    """
    Returns a list of abbreviated app data that contains apps with a title
    that matches the given one and/or the specific app noted by its ID.

    :param connect_server: the Connect server information.
    :param app_id: the ID of a specific app to look for, if any.
    :param app_title: the title to search for.
    :return: the list of matching apps, each trimmed to ID, name, title, mode
    URL and dashboard URL.
    """

    def map_app(app, config):
        """
        Creates the abbreviated data dictionary for the specified app and config
        information.

        :param app: the raw app data to start with.
        :param config: the configuration data to use.
        :return: the abbreviated app data dictionary.
        """
        return {
            "id": app["id"],
            "name": app["name"],
            "title": app["title"],
            "app_mode": AppModes.get_by_ordinal(app["app_mode"]).name(),
            "url": app["url"],
            "config_url": config["config_url"],
        }

    def mapping_filter(client, app):
        """
        Mapping/filter function for retrieving apps.  We only keep apps
        that have an app mode of static or Jupyter notebook.  The data
        for the apps we keep is an abbreviated subset.

        :param client: the client object to use for RStudio Connect calls.
        :param app: the current app from Connect.
        :return: the abbreviated data for the app or None.
        """
        # Only keep apps that match our app modes.
        app_mode = AppModes.get_by_ordinal(app["app_mode"])
        if app_mode not in (AppModes.STATIC, AppModes.JUPYTER_NOTEBOOK):
            return None

        config = client.app_config(app["id"])
        connect_server.handle_bad_response(config)

        return map_app(app, config)

    apps = retrieve_matching_apps(
        connect_server,
        filters={"filter": "min_role:editor", "search": app_title},
        mapping_function=mapping_filter,
        limit=5,
    )

    if app_id:
        found = next((app for app in apps if app["id"] == app_id), None)

        if not found:
            try:
                app = get_app_info(connect_server, app_id)
                mode = AppModes.get_by_ordinal(app["app_mode"])
                if mode in (AppModes.STATIC, AppModes.JUPYTER_NOTEBOOK):
                    apps.append(map_app(app, get_app_config(connect_server, app_id)))
            except RSConnectException:
                logger.debug('Error getting info for previous app_id "%s", skipping.', app_id)

    return apps


def find_unique_name(connect_server, name):
    """
    Poll through existing apps to see if anything with a similar name exists.
    If so, start appending numbers until a unique name is found.

    :param connect_server: the Connect server information.
    :param name: the default name for an app.
    :return: the name, potentially with a suffixed number to guarantee uniqueness.
    """
    existing_names = retrieve_matching_apps(
        connect_server,
        filters={"search": name},
        mapping_function=lambda client, app: app["name"],
    )

    if name in existing_names:
        suffix = 1
        test = "%s%d" % (name, suffix)
        while test in existing_names:
            suffix = suffix + 1
            test = "%s%d" % (name, suffix)
        name = test

    return name


def _to_server_check_list(url):
    """
    Build a list of servers to check from the given one.  If the specified server
    appears not to have a scheme, then we'll provide https and http variants to test.

    :param url: the server URL text to start with.
    :return: a list of server strings to test.
    """
    # urlparse will end up with an empty netloc in this case.
    if "//" not in url:
        items = ["https://%s", "http://%s"]
    # urlparse would parse this correctly and end up with an empty scheme.
    elif url.startswith("//"):
        items = ["https:%s", "http:%s"]
    else:
        items = ["%s"]

    return [item % url for item in items]


def _default_title(file_name):
    """
    Produce a default content title from the given file path.  The result is
    guaranteed to be between 3 and 1024 characters long, as required by RStudio
    Connect.

    :param file_name: the name from which the title will be derived.
    :return: the derived title.
    """
    # Make sure we have enough of a path to derive text from.
    file_name = abspath(file_name)
    # noinspection PyTypeChecker
    return basename(file_name).rsplit(".", 1)[0][:1024].rjust(3, "0")<|MERGE_RESOLUTION|>--- conflicted
+++ resolved
@@ -351,7 +351,6 @@
     ) -> None:
         self.reset()
         self._d = kwargs
-<<<<<<< HEAD
         self.setup_remote_server(
             name=name,
             url=url or kwargs.get("server"),
@@ -363,9 +362,6 @@
             token=token,
             secret=secret,
         )
-=======
-        self.setup_remote_server(name, url or kwargs.get("server"), api_key, insecure, cacert, ca_data, token, secret)
->>>>>>> 3e4b0a7a
         self.setup_client(cookies, timeout)
         self.logger = logger
 
@@ -424,20 +420,15 @@
             api_key = server_data.api_key
             insecure = server_data.insecure
             ca_data = server_data.ca_data
-            account_name = server_data.account
+            account = server_data.account
             token = server_data.token
             secret = server_data.secret
         self.is_server_from_store = server_data.from_store
 
-<<<<<<< HEAD
-        if target == "connect":
-            self.remote_server = RSConnectServer(url, api_key, insecure, ca_data)
-=======
         if api_key:
             self.remote_server = RSConnectServer(url, api_key, insecure, ca_data)
         elif token and secret:
-            self.remote_server = ShinyappsServer(url, account_name, token, secret)
->>>>>>> 3e4b0a7a
+            self.remote_server = ShinyappsServer(url, account, token, secret)
         else:
             self.remote_server = ShinyappsServer(url, account, token, secret)
 
@@ -460,9 +451,6 @@
         return func(*args, **kwargs)
 
     @cls_logged("Validating server...")
-<<<<<<< HEAD
-    def validate_server(self):
-=======
     def validate_server(
         self,
         name: str = None,
@@ -494,19 +482,9 @@
         api_key_is_required: bool = False,
         **kwargs
     ):
->>>>>>> 3e4b0a7a
         """
         Validate that the user gave us enough information to talk to shinyapps.io or a Connect server.
         """
-<<<<<<< HEAD
-        if isinstance(self.remote_server, RSConnectServer):
-            # If our info came from the command line, make sure the URL and key really work.
-            if not self.is_server_from_store:
-                self.server_settings
-                _ = self.verify_api_key()
-        else:
-            self.client.get_current_user()
-=======
         url = url or self.remote_server.url
         api_key = api_key or self.remote_server.api_key
         insecure = insecure or self.remote_server.insecure
@@ -515,14 +493,10 @@
         ca_data = None
         if cacert:
             ca_data = text_type(cacert.read())
-        if isinstance(self.remote_server, RSConnectServer):
-            api_key = api_key or self.remote_server.api_key
-            insecure = insecure or self.remote_server.insecure
-            if not ca_data:
-                ca_data = self.remote_server.ca_data
-        else:
-            token = token or self.remote_server.token
-            secret = secret or self.remote_server.secret
+        api_key = api_key or self.remote_server.api_key
+        insecure = insecure or self.remote_server.insecure
+        if not ca_data:
+            ca_data = self.remote_server.ca_data
 
         api_key_is_required = api_key_is_required or self.get("api_key_is_required", **kwargs)
 
@@ -551,7 +525,6 @@
 
         self.remote_server = connect_server
         self.client = RSConnectClient(self.remote_server)
->>>>>>> 3e4b0a7a
 
         return self
 
