--- conflicted
+++ resolved
@@ -706,11 +706,8 @@
         title_is_default: bool = False,
         bundle: IO = None,
         env_vars=None,
-<<<<<<< HEAD
+        app_mode=None,
         visibility=None,
-=======
-        app_mode=None,
->>>>>>> b1f8b4e7
     ):
         app_id = app_id or self.get("app_id")
         deployment_name = deployment_name or self.get("deployment_name")
@@ -718,11 +715,8 @@
         title_is_default = title_is_default or self.get("title_is_default")
         bundle = bundle or self.get("bundle")
         env_vars = env_vars or self.get("env_vars")
-<<<<<<< HEAD
+        app_mode = app_mode or self.get("app_mode")
         visibility = visibility or self.get("visibility")
-=======
-        app_mode = app_mode or self.get("app_mode")
->>>>>>> b1f8b4e7
 
         if isinstance(self.remote_server, RSConnectServer):
             result = self.client.deploy(
@@ -756,15 +750,7 @@
                 cloud_service = CloudService(self.client, self.remote_server, os.getenv("LUCID_APPLICATION_ID"))
                 app_store_version = self.get("app_store_version")
                 prepare_deploy_result = cloud_service.prepare_deploy(
-<<<<<<< HEAD
-                    app_id,
-                    deployment_name,
-                    bundle_size,
-                    bundle_hash,
-                    visibility,
-=======
-                    app_id, deployment_name, bundle_size, bundle_hash, app_mode, app_store_version
->>>>>>> b1f8b4e7
+                    app_id, deployment_name, bundle_size, bundle_hash, app_mode, visibility, app_store_version
                 )
                 self.upload_rstudio_bundle(prepare_deploy_result, bundle_size, contents)
                 cloud_service.do_deploy(prepare_deploy_result.bundle_id, prepare_deploy_result.application_id)
@@ -1157,17 +1143,6 @@
         self._server.handle_bad_response(response)
         return response
 
-<<<<<<< HEAD
-    def create_output(self, name: str, project_id: int, space_id: int, visibility: typing.Optional[str]):
-        data = {
-            "name": name,
-            "space": space_id,
-            "project": project_id,
-        }
-        if visibility is not None:
-            data["visibility"] = visibility
-        return self.post("/v1/outputs/", body=data)
-=======
     def create_output(self, name: str, application_type: str, project_id=None, space_id=None):
         data = {"name": name, "space": space_id, "project": project_id, "application_type": application_type}
         response = self.post("/v1/outputs/", body=data)
@@ -1178,7 +1153,6 @@
         response = self.post("/v1/outputs/{}/revisions".format(content_id), body={})
         self._server.handle_bad_response(response)
         return response
->>>>>>> b1f8b4e7
 
     def update_output(self, output_id: int, output_data: dict):
         return self.patch("/v1/outputs/{}".format(output_id), body=output_data)
@@ -1299,29 +1273,22 @@
             self._server.handle_bad_response(application)
             if visibility is not None:
                 property_update = self._rstudio_client.update_application_property(
-                    application.json_data["id"], "application.visibility", visibility
+                    application["id"], "application.visibility", visibility
                 )
                 self._server.handle_bad_response(property_update)
 
         else:
             application = self._rstudio_client.get_application(app_id)
-<<<<<<< HEAD
             self._server.handle_bad_response(application)
 
             if visibility is not None:
                 if visibility != application.json_data["deployment"]["properties"]["application.visibility"]:
-                    property_update = self._rstudio_client.update_application_property(
-                        application.json_data["id"], "application.visibility", visibility
+                    self._rstudio_client.update_application_property(
+                        application["id"], "application.visibility", visibility
                     )
-                    self._server.handle_bad_response(property_update)
-
-        app_id_int = application.json_data["id"]
-        app_url = application.json_data["url"]
-=======
-        self._server.handle_bad_response(application)
+
         app_id_int = application["id"]
         app_url = application["url"]
->>>>>>> b1f8b4e7
 
         bundle = self._rstudio_client.create_bundle(app_id_int, "application/x-tar", bundle_size, bundle_hash)
         self._server.handle_bad_response(bundle)
@@ -1356,16 +1323,12 @@
         app_name: str,
         bundle_size: int,
         bundle_hash: str,
-<<<<<<< HEAD
+        app_mode: AppMode,
         visibility: typing.Optional[str],
-    ):
-=======
-        app_mode: AppMode,
         app_store_version: typing.Optional[int],
     ) -> PrepareDeployOutputResult:
         application_type = "static" if app_mode == AppModes.STATIC else "connect"
 
->>>>>>> b1f8b4e7
         if app_id is None:
             # this is a new deployment.
             # get the Posit Cloud project so that we can associate the deployment with it
@@ -1379,22 +1342,6 @@
                 space_id = None
 
             output = self._rstudio_client.create_output(
-<<<<<<< HEAD
-                name=app_name, project_id=project_id, space_id=space_id, visibility=visibility
-            )
-            self._server.handle_bad_response(output)
-            app_id = output.json_data["source_id"]
-            application = self._rstudio_client.get_application(app_id)
-            self._server.handle_bad_response(application)
-        else:
-            application = self._rstudio_client.get_application(app_id)
-            self._server.handle_bad_response(application)
-            output = self._rstudio_client.get_content(application.json_data["content_id"])
-            self._server.handle_bad_response(output)
-            if visibility is not None and output.json_data["visibility"] != visibility:
-                update_output = self._rstudio_client.update_output(output.json_data["id"], {"visibility": visibility})
-                self._server.handle_bad_response(update_output)
-=======
                 name=app_name, application_type=application_type, project_id=project_id, space_id=space_id
             )
             app_id_int = output["source_id"]
@@ -1417,7 +1364,6 @@
             if application_type == "static":
                 revision = self._rstudio_client.create_revision(content_id)
                 app_id_int = revision["application_id"]
->>>>>>> b1f8b4e7
 
         app_url = output["url"]
         output_id = output["id"]
