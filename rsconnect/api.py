"""
RStudio Connect API client and utility functions
"""
<<<<<<< HEAD

from os.path import abspath, basename
import time
from typing import IO, Callable
from _ssl import SSLError
import re
from warnings import warn
from six import text_type
import gc
from .bundle import fake_module_file_from_directory
=======
import abc
import base64
import calendar
import datetime
import hashlib
import hmac
import time
import typing
import webbrowser
from _ssl import SSLError
from urllib import parse
from urllib.parse import urlparse

import click

>>>>>>> 59d05ac2
from .http_support import HTTPResponse, HTTPServer, append_to_path, CookieJar
from .log import logger, connect_logger, cls_logged, console_logger
from .models import AppModes
from .metadata import ServerStore, AppStore
from .exception import RSConnectException


class AbstractRemoteServer:
    # @property
    # @abc.abstractmethod
    # def url(self) -> str:
    #     pass
    #
    # @property
    # @abc.abstractmethod
    # def remote_name(self) -> str:
    #     pass
    url: str
    remote_name: str

    def handle_bad_response(self, response):
        if isinstance(response, HTTPResponse):
            if response.exception:
                raise RSConnectException(
                    "Exception trying to connect to %s - %s" % (self.url, response.exception), cause=response.exception
                )
            # Sometimes an ISP will respond to an unknown server name by returning a friendly
            # search page so trap that since we know we're expecting JSON from Connect.  This
            # also catches all error conditions which we will report as "not running Connect".
            else:
                if response.json_data and "error" in response.json_data and response.json_data["error"] is not None:
                    error = "%s reported an error: %s" % (self.remote_name, response.json_data["error"])
                    raise RSConnectException(error)
                if response.status < 200 or response.status > 299:
                    raise RSConnectException(
                        "Received an unexpected response from %s: %s %s"
                        % (self.remote_name, response.status, response.reason)
                    )


class ShinyappsServer(AbstractRemoteServer):
    """
    A simple class to encapsulate the information needed to interact with an
    instance of the shinyapps.io server.
    """

    remote_name = "shinyapps.io"

    def __init__(self, url: str, account_name: str, token: str, secret: str):
        self.url = url
        self.account_name = account_name
        self.token = token
        self.secret = secret


class RSConnectServer(AbstractRemoteServer):
    """
    A simple class to encapsulate the information needed to interact with an
    instance of the Connect server.
    """

    remote_name = "RStudio Connect"

    def __init__(self, url, api_key, insecure=False, ca_data=None):
        self.url = url
        self.api_key = api_key
        self.insecure = insecure
        self.ca_data = ca_data
        # This is specifically not None.
        self.cookie_jar = CookieJar()


class S3Server(AbstractRemoteServer):
    remote_name = 'S3'

    def __init__(self, url: str):
        self.url = url


RemoteServer = typing.Union[ShinyappsServer, RSConnectServer]


class RSConnectClient(HTTPServer):
    def __init__(self, server: RSConnectServer, cookies=None, timeout=30):
        if cookies is None:
            cookies = server.cookie_jar
        super().__init__(
            append_to_path(server.url, "__api__"),
            server.insecure,
            server.ca_data,
            cookies,
            timeout,
        )
        self._server = server

        if server.api_key:
            self.key_authorization(server.api_key)

    def _tweak_response(self, response):
        return (
            response.json_data
            if response.status and response.status == 200 and response.json_data is not None
            else response
        )

    def me(self):
        return self.get("me")

    def server_settings(self):
        return self.get("server_settings")

    def python_settings(self):
        return self.get("v1/server_settings/python")

    def app_search(self, filters):
        return self.get("applications", query_params=filters)

    def app_create(self, name):
        return self.post("applications", body={"name": name})

    def app_get(self, app_id):
        return self.get("applications/%s" % app_id)

    def app_upload(self, app_id, tarball):
        return self.post("applications/%s/upload" % app_id, body=tarball)

    def app_update(self, app_id, updates):
        return self.post("applications/%s" % app_id, body=updates)

    def app_add_environment_vars(self, app_guid, env_vars):
        env_body = [dict(name=kv[0], value=kv[1]) for kv in env_vars]
        return self.patch("v1/content/%s/environment" % app_guid, body=env_body)

    def app_deploy(self, app_id, bundle_id=None):
        return self.post("applications/%s/deploy" % app_id, body={"bundle": bundle_id})

    def app_publish(self, app_id, access):
        return self.post(
            "applications/%s" % app_id,
            body={"access_type": access, "id": app_id, "needs_config": False},
        )

    def app_config(self, app_id):
        return self.get("applications/%s/config" % app_id)

    def bundle_download(self, content_guid, bundle_id):
        response = self.get("v1/content/%s/bundles/%s/download" % (content_guid, bundle_id), decode_response=False)
        self._server.handle_bad_response(response)
        return response

    def content_search(self):
        response = self.get("v1/content")
        self._server.handle_bad_response(response)
        return response

    def content_get(self, content_guid):
        response = self.get("v1/content/%s" % content_guid)
        self._server.handle_bad_response(response)
        return response

    def content_build(self, content_guid, bundle_id=None):
        response = self.post("v1/content/%s/build" % content_guid, body={"bundle_id": bundle_id})
        self._server.handle_bad_response(response)
        return response

    def task_get(self, task_id, first_status=None):
        params = None
        if first_status is not None:
            params = {"first_status": first_status}
        response = self.get("tasks/%s" % task_id, query_params=params)
        self._server.handle_bad_response(response)
        return response

    def deploy(self, app_id, app_name, app_title, title_is_default, tarball, env_vars=None):
        if app_id is None:
            # create an app if id is not provided
            app = self.app_create(app_name)
            self._server.handle_bad_response(app)
            app_id = app["id"]

            # Force the title to update.
            title_is_default = False
        else:
            # assume app exists. if it was deleted then Connect will
            # raise an error
            app = self.app_get(app_id)
            self._server.handle_bad_response(app)

        app_guid = app["guid"]
        if env_vars:
            result = self.app_add_environment_vars(app_guid, list(env_vars.items()))
            self._server.handle_bad_response(result)

        if app["title"] != app_title and not title_is_default:
            self._server.handle_bad_response(self.app_update(app_id, {"title": app_title}))
            app["title"] = app_title

        app_bundle = self.app_upload(app_id, tarball)

        self._server.handle_bad_response(app_bundle)

        task = self.app_deploy(app_id, app_bundle["id"])

        self._server.handle_bad_response(task)

        return {
            "task_id": task["id"],
            "app_id": app_id,
            "app_guid": app["guid"],
            "app_url": app["url"],
            "title": app["title"],
        }

    def download_bundle(self, content_guid, bundle_id):
        results = self.bundle_download(content_guid, bundle_id)
        self._server.handle_bad_response(results)
        return results

    def search_content(self):
        results = self.content_search()
        self._server.handle_bad_response(results)
        return results

    def get_content(self, content_guid):
        results = self.content_get(content_guid)
        self._server.handle_bad_response(results)
        return results

    def wait_for_task(
            self, task_id, log_callback, abort_func=lambda: False, timeout=None, poll_wait=0.5, raise_on_error=True
    ):

        last_status = None
        ending = time.time() + timeout if timeout else 999999999999

        if log_callback is None:
            log_lines = []
            log_callback = log_lines.append
        else:
            log_lines = None

        sleep_duration = 0.5
        time_slept = 0
        while True:
            if time.time() >= ending:
                raise RSConnectException("Task timed out after %d seconds" % timeout)
            elif abort_func():
                raise RSConnectException("Task aborted.")

            # we continue the loop so that we can re-check abort_func() in case there was an interrupt (^C),
            # otherwise the user would have to wait a full poll_wait cycle before the program would exit.
            if time_slept <= poll_wait:
                time_slept += sleep_duration
                time.sleep(sleep_duration)
                continue
            else:
                time_slept = 0
                task_status = self.task_get(task_id, last_status)
                self._server.handle_bad_response(task_status)
                last_status = self.output_task_log(task_status, last_status, log_callback)
                if task_status["finished"]:
                    result = task_status.get("result")
                    if isinstance(result, dict):
                        data = result.get("data", "")
                        type = result.get("type", "")
                        if data or type:
                            log_callback("%s (%s)" % (data, type))

                    err = task_status.get("error")
                    if err:
                        log_callback("Error from Connect server: " + err)

                    exit_code = task_status["code"]
                    if exit_code != 0:
                        exit_status = "Task exited with status %d." % exit_code
                        if raise_on_error:
                            raise RSConnectException(exit_status)
                        else:
                            log_callback("Task failed. %s" % exit_status)
                    return log_lines, task_status

    @staticmethod
    def output_task_log(task_status, last_status, log_callback):
        """Pipe any new output through the log_callback.

        Returns an updated last_status which should be passed into
        the next call to output_task_log.

        Raises RSConnectException on task failure.
        """
        new_last_status = last_status
        if task_status["last_status"] != last_status:
            for line in task_status["status"]:
                log_callback(line)
            new_last_status = task_status["last_status"]

        return new_last_status


<<<<<<< HEAD
class RSConnectExecutor:
    def __init__(
        self,
        name: str = None,
        url: str = None,
        api_key: str = None,
        insecure: bool = False,
        cacert: IO = None,
        ca_data: str = None,
        cookies=None,
        timeout: int = 30,
        logger=console_logger,
        **kwargs
    ) -> None:
        self.reset()
        self._d = kwargs
        self.setup_connect_server(name, url or kwargs.get("server"), api_key, insecure, cacert, ca_data)
        self.setup_client(cookies, timeout)
        self.logger = logger

    @classmethod
    def fromConnectServer(cls, connect_server, **kwargs):
        return cls(
            url=connect_server.url,
            api_key=connect_server.api_key,
            insecure=connect_server.insecure,
            ca_data=connect_server.ca_data,
            **kwargs,
        )

    def reset(self):
        self._d = None
        self.connect_server = None
        self.client = None
        self.logger = None
        gc.collect()
        return self

    def drop_context(self):
        self._d = None
        gc.collect()
        return self

    def setup_connect_server(
        self,
        name: str = None,
        url: str = None,
        api_key: str = None,
        insecure: bool = False,
        cacert: IO = None,
        ca_data: str = None,
    ):
        if name and url:
            raise RSConnectException("You must specify only one of -n/--name or -s/--server, not both.")
        if not name and not url:
            raise RSConnectException("You must specify one of -n/--name or -s/--server.")

        if cacert and not ca_data:
            ca_data = text_type(cacert.read())

        url, api_key, insecure, ca_data, _ = ServerStore().resolve(name, url, api_key, insecure, ca_data)
        self.connect_server = RSConnectServer(url, api_key, insecure, ca_data)

    def setup_client(self, cookies=None, timeout=30, **kwargs):
        self.client = RSConnect(self.connect_server, cookies, timeout)

    @property
    def state(self):
        return self._d

    def get(self, key: str, *args, **kwargs):
        return kwargs.get(key) or self.state.get(key)

    def pipe(self, func, *args, **kwargs):
        return func(*args, **kwargs)

    @cls_logged("Validating server...")
    def validate_server(
        self,
        name: str = None,
        url: str = None,
        api_key: str = None,
        insecure: bool = False,
        cacert: IO = None,
        api_key_is_required: bool = False,
        **kwargs
    ):
        """
        Validate that the user gave us enough information to talk to a Connect server.

        :param name: the nickname, if any, specified by the user.
        :param url: the URL, if any, specified by the user.
        :param api_key: the API key, if any, specified by the user.
        :param insecure: a flag noting whether TLS host/validation should be skipped.
        :param cacert: the file object of a CA certs file containing certificates to use.
        :param api_key_is_required: a flag that notes whether the API key is required or may
        be omitted.
        """
        url = url or self.connect_server.url
        api_key = api_key or self.connect_server.api_key
        insecure = insecure or self.connect_server.insecure
        api_key_is_required = api_key_is_required or self.get("api_key_is_required", **kwargs)
        server_store = ServerStore()

        if cacert:
            ca_data = text_type(cacert.read())
        else:
            ca_data = self.connect_server.ca_data

        if name and url:
            raise RSConnectException("You must specify only one of -n/--name or -s/--server, not both.")
        if not name and not url:
            raise RSConnectException("You must specify one of -n/--name or -s/--server.")

        real_server, api_key, insecure, ca_data, from_store = server_store.resolve(
            name, url, api_key, insecure, ca_data
        )

        # This can happen if the user specifies neither --name or --server and there's not
        # a single default to go with.
        if not real_server:
            raise RSConnectException("You must specify one of -n/--name or -s/--server.")

        connect_server = RSConnectServer(real_server, None, insecure, ca_data)

        # If our info came from the command line, make sure the URL really works.
        if not from_store:
            self.server_settings

        connect_server.api_key = api_key

        if not connect_server.api_key:
            if api_key_is_required:
                raise RSConnectException('An API key must be specified for "%s".' % connect_server.url)
            return self

        # If our info came from the command line, make sure the key really works.
        if not from_store:
            _ = self.verify_api_key()

        self.connect_server = connect_server
        self.client = RSConnect(self.connect_server)

        return self

    @cls_logged("Making bundle ...")
    def make_bundle(self, func: Callable, *args, **kwargs):
        path = (
            self.get("path", **kwargs)
            or self.get("file", **kwargs)
            or self.get("file_name", **kwargs)
            or self.get("directory", **kwargs)
            or self.get("file_or_directory", **kwargs)
        )
        app_id = self.get("app_id", **kwargs)
        title = self.get("title", **kwargs)
        app_store = self.get("app_store", *args, **kwargs)
        if not app_store:
            module_file = fake_module_file_from_directory(path)
            self.state["app_store"] = app_store = AppStore(module_file)

        d = self.state
        d["title_is_default"] = not bool(title)
        d["title"] = title or _default_title(path)
        d["deployment_name"] = self.make_deployment_name(d["title"], app_id is None)

        try:
            bundle = func(*args, **kwargs)
        except IOError as error:
            msg = "Unable to include the file %s in the bundle: %s" % (
                error.filename,
                error.args[1],
            )
            raise RSConnectException(msg)

        d["bundle"] = bundle

        return self

    def check_server_capabilities(self, capability_functions):
        """
        Uses a sequence of functions that check for capabilities in a Connect server.  The
        server settings data is retrieved by the gather_server_details() function.

        Each function provided must accept one dictionary argument which will be the server
        settings data returned by the gather_server_details() function.  That function must
        return a boolean value.  It must also contain a docstring which itself must contain
        an ":error:" tag as the last thing in the docstring.  If the function returns False,
        an exception is raised with the function's ":error:" text as its message.

        :param capability_functions: a sequence of functions that will be called.
        :param details_source: the source for obtaining server details, gather_server_details(),
        by default.
        """
        details = self.server_details

        for function in capability_functions:
            if not function(details):
                index = function.__doc__.find(":error:") if function.__doc__ else -1
                if index >= 0:
                    message = function.__doc__[index + 7 :].strip()
                else:
                    message = "The server does not satisfy the %s capability check." % function.__name__
                raise RSConnectException(message)
        return self

    @cls_logged("Deploying bundle ...")
    def deploy_bundle(
        self,
        app_id: int = None,
        deployment_name: str = None,
        title: str = None,
        title_is_default: bool = False,
        bundle: IO = None,
        env_vars=None,
    ):
        result = self.client.deploy(
            app_id or self.get("app_id"),
            deployment_name or self.get("deployment_name"),
            title or self.get("title"),
            title_is_default or self.get("title_is_default"),
            bundle or self.get("bundle"),
            env_vars or self.get("env_vars"),
        )
        self.connect_server.handle_bad_response(result)
        self.state["deployed_info"] = result
        return self

    def emit_task_log(
        self,
        app_id: int = None,
        task_id: int = None,
        log_callback=connect_logger,
        abort_func: Callable[[], bool] = lambda: False,
        timeout: int = None,
        poll_wait: float = 0.5,
        raise_on_error: bool = True,
    ):
        """
        Helper for spooling the deployment log for an app.

        :param connect_server: the Connect server information.
        :param app_id: the ID of the app that was deployed.
        :param task_id: the ID of the task that is tracking the deployment of the app..
        :param log_callback: the callback to use to write the log to.  If this is None
        (the default) the lines from the deployment log will be returned as a sequence.
        If a log callback is provided, then None will be returned for the log lines part
        of the return tuple.
        :param timeout: an optional timeout for the wait operation.
        :param poll_wait: how long to wait between polls of the task api for status/logs
        :param raise_on_error: whether to raise an exception when a task is failed, otherwise we
        return the task_result so we can record the exit code.
        """
        app_id = app_id or self.state["deployed_info"]["app_id"]
        task_id = task_id or self.state["deployed_info"]["task_id"]
        log_lines, _ = self.client.wait_for_task(
            task_id, log_callback.info, abort_func, timeout, poll_wait, raise_on_error
        )
        self.connect_server.handle_bad_response(log_lines)
        app_config = self.client.app_config(app_id)
        self.connect_server.handle_bad_response(app_config)
        app_dashboard_url = app_config.get("config_url")
        log_callback.info("Deployment completed successfully.")
        log_callback.info("\t Dashboard content URL: ")
        log_callback.debug(app_dashboard_url)
        log_callback.info("\t Direct content URL: ")
        log_callback.debug(self.state["deployed_info"]["app_url"])

        return self

    @cls_logged("Saving deployed information...")
    def save_deployed_info(self, *args, **kwargs):
        app_store = self.get("app_store", *args, **kwargs)
        path = (
            self.get("path", **kwargs)
            or self.get("file", **kwargs)
            or self.get("file_name", **kwargs)
            or self.get("directory", **kwargs)
            or self.get("file_or_directory", **kwargs)
        )
        deployed_info = self.get("deployed_info", *args, **kwargs)

        app_store.set(
            self.connect_server.url,
            abspath(path),
            deployed_info["app_url"],
            deployed_info["app_id"],
            deployed_info["app_guid"],
            deployed_info["title"],
            self.state["app_mode"],
        )

        return self

    @cls_logged("Validating app mode...")
    def validate_app_mode(self, *args, **kwargs):
        connect_server = self.connect_server
        path = (
            self.get("path", **kwargs)
            or self.get("file", **kwargs)
            or self.get("file_name", **kwargs)
            or self.get("directory", **kwargs)
            or self.get("file_or_directory", **kwargs)
        )
        app_store = self.get("app_store", *args, **kwargs)
        if not app_store:
            module_file = fake_module_file_from_directory(path)
            self.state["app_store"] = app_store = AppStore(module_file)
        new = self.get("new", **kwargs)
        app_id = self.get("app_id", **kwargs)
        app_mode = self.get("app_mode", **kwargs)

        if new and app_id:
            raise RSConnectException("Specify either a new deploy or an app ID but not both.")

        existing_app_mode = None
        if not new:
            if app_id is None:
                # Possible redeployment - check for saved metadata.
                # Use the saved app information unless overridden by the user.
                app_id, existing_app_mode = app_store.resolve(connect_server.url, app_id, app_mode)
                logger.debug("Using app mode from app %s: %s" % (app_id, app_mode))
            elif app_id is not None:
                # Don't read app metadata if app-id is specified. Instead, we need
                # to get this from Connect.
                app = get_app_info(connect_server, app_id)
                existing_app_mode = AppModes.get_by_ordinal(app.get("app_mode", 0), True)
            if existing_app_mode and app_mode != existing_app_mode:
                msg = (
                    "Deploying with mode '%s',\n"
                    + "but the existing deployment has mode '%s'.\n"
                    + "Use the --new option to create a new deployment of the desired type."
                ) % (app_mode.desc(), existing_app_mode.desc())
                raise RSConnectException(msg)

        self.state["app_id"] = app_id
        self.state["app_mode"] = app_mode
        return self

    @property
    def server_settings(self):
        try:
            result = self.client.server_settings()
            self.connect_server.handle_bad_response(result)
        except SSLError as ssl_error:
            raise RSConnectException("There is an SSL/TLS configuration problem: %s" % ssl_error)
        return result

    def verify_api_key(self):
        """
        Verify that an API Key may be used to authenticate with the given RStudio Connect server.
        If the API key verifies, we return the username of the associated user.
        """
        result = self.client.me()
        if isinstance(result, HTTPResponse):
            if result.json_data and "code" in result.json_data and result.json_data["code"] == 30:
                raise RSConnectException("The specified API key is not valid.")
            raise RSConnectException("Could not verify the API key: %s %s" % (result.status, result.reason))
        return self

    @property
    def api_username(self):
        result = self.client.me()
        self.connect_server.handle_bad_response(result)
        return result["username"]

    @property
    def python_info(self):
        """
        Return information about versions of Python that are installed on the indicated
        Connect server.

        :return: the Python installation information from Connect.
        """
        result = self.client.python_settings()
        self.connect_server.handle_bad_response(result)
        return result

    @property
    def server_details(self):
        """
        Builds a dictionary containing the version of RStudio Connect that is running
        and the versions of Python installed there.

        :return: a three-entry dictionary.  The key 'connect' will refer to the version
        of Connect that was found.  The key `python` will refer to a sequence of version
        strings for all the versions of Python that are installed.  The key `conda` will
        refer to data about whether Connect is configured to support Conda environments.
        """

        def _to_sort_key(text):
            parts = [part.zfill(5) for part in text.split(".")]
            return "".join(parts)

        server_settings = self.server_settings
        python_settings = self.python_info
        python_versions = sorted([item["version"] for item in python_settings["installations"]], key=_to_sort_key)
        conda_settings = {
            "supported": python_settings["conda_enabled"] if "conda_enabled" in python_settings else False
        }
        return {
            "connect": server_settings["version"],
            "python": {
                "api_enabled": python_settings["api_enabled"] if "api_enabled" in python_settings else False,
                "versions": python_versions,
            },
            "conda": conda_settings,
        }

    def make_deployment_name(self, title, force_unique):
        """
        Produce a name for a deployment based on its title.  It is assumed that the
        title is already defaulted and validated as appropriate (meaning the title
        isn't None or empty).

        We follow the same rules for doing this as the R rsconnect package does.  See
        the title.R code in https://github.com/rstudio/rsconnect/R with the exception
        that we collapse repeating underscores and, if the name is too short, it is
        padded to the left with underscores.

        :param connect_server: the information needed to interact with the Connect server.
        :param title: the title to start with.
        :param force_unique: a flag noting whether the generated name must be forced to be
        unique.
        :return: a name for a deployment based on its title.
        """
        _name_sub_pattern = re.compile(r"[^A-Za-z0-9_ -]+")
        _repeating_sub_pattern = re.compile(r"_+")

        # First, Generate a default name from the given title.
        name = _name_sub_pattern.sub("", title.lower()).replace(" ", "_")
        name = _repeating_sub_pattern.sub("_", name)[:64].rjust(3, "_")

        # Now, make sure it's unique, if needed.
        if force_unique:
            name = find_unique_name(self.connect_server, name)

        return name


def filter_out_server_info(**kwargs):
    server_fields = {"connect_server", "name", "server", "api_key", "insecure", "cacert"}
    new_kwargs = {k: v for k, v in kwargs.items() if k not in server_fields}
    return new_kwargs
=======
class S3Client(HTTPServer):
    def upload(self, path, presigned_checksum, bundle_size, contents):
        headers = {
            "content-type": "application/x-tar",
            "content-length": str(bundle_size),
            "content-md5": presigned_checksum,
        }
        return self.put(path, headers=headers, body=contents, decode_response=False)


class ShinyappsClient(HTTPServer):
    def __init__(self, shinyapps_server: ShinyappsServer, timeout: int = 30):
        self._token = shinyapps_server.token
        self._key = base64.b64decode(shinyapps_server.secret)
        self._server = shinyapps_server
        super().__init__(shinyapps_server.url, timeout=timeout)

    def _get_canonical_request(self, method, path, timestamp, content_hash):
        return "\n".join([method, path, timestamp, content_hash])

    def _get_canonical_request_signature(self, request):
        result = hmac.new(self._key, request.encode(), hashlib.sha256).hexdigest()
        return base64.b64encode(result.encode()).decode()

    def get_extra_headers(self, url, method, body):
        canonical_request_method = method.upper()
        canonical_request_path = parse.urlparse(url).path
        canonical_request_date = datetime.datetime.utcnow().strftime('%a, %d %b %Y %H:%M:%S GMT')

        # get request checksum
        md5 = hashlib.md5()
        body = body or b""
        body_bytes = body if isinstance(body, bytes) else body.encode()
        md5.update(body_bytes)
        canonical_request_checksum = md5.hexdigest()

        canonical_request = self._get_canonical_request(
            canonical_request_method, canonical_request_path, canonical_request_date, canonical_request_checksum
        )

        signature = self._get_canonical_request_signature(canonical_request)

        return {
            "X-Auth-Token": "{0}".format(self._token),
            "X-Auth-Signature": "{0}; version=1".format(signature),
            "Date": canonical_request_date,
            "X-Content-Checksum": canonical_request_checksum,
        }

    def create_application(self, account_id, application_name):
        application_data = {
            "account": account_id,
            "name": application_name,
            "template": "shiny",
        }
        return self.post("/v1/applications/", body=application_data)

    def get_accounts(self):
        return self.get("/v1/accounts/")

    def create_bundle(self, application_id: int, content_type: str, content_length: int, checksum: str):
        bundle_data = {
            "application": application_id,
            "content_type": content_type,
            "content_length": content_length,
            "checksum": checksum,
        }
        return self.post("/v1/bundles", body=bundle_data)

    def set_bundle_status(self, bundle_id, bundle_status):
        return self.post(f"/v1/bundles/{bundle_id}/status", body={"status": bundle_status})

    def deploy_application(self, bundle_id, app_id):
        return self.post(f"/v1/applications/{app_id}/deploy", body={"bundle": bundle_id, "rebuild": False})

    def get_task(self, task_id):
        return self.get(f"/v1/tasks/{task_id}", query_params={"legacy": "true"})

    def get_current_user(self):
        return self.get('/v1/users/me')

    def wait_until_task_is_successful(self, task_id, timeout=60):
        counter = 1
        status = None

        while counter < timeout and status not in ["success", "failed", "error"]:
            task = self.get_task(task_id)
            self._server.handle_bad_response(task)
            status = task.json_data["status"]
            description = task.json_data["description"]

            click.secho(f"Waiting: {status} - {description}")

            if status == "success":
                break

            time.sleep(2)
            counter += 1
        click.secho(f"Task done: {description}")

    def prepare_deploy(self, app_id, app_name, app_title, title_is_default, bundle_size, bundle_hash, env_vars=None):
        accounts = self.get_accounts()
        self._server.handle_bad_response(accounts)
        account = next(
            filter(lambda account: account["name"] == self._server.account_name, accounts.json_data["accounts"]), None
        )
        # TODO: also check this during `add` command
        if account is None:
            raise RSConnectException(
                "No account found by name : %s for given user credential" % self._server.account_name
            )

        application = self.create_application(account["id"], app_name)
        self._server.handle_bad_response(application)

        bundle = self.create_bundle(application.json_data["id"], "application/x-tar", bundle_size, bundle_hash)
        self._server.handle_bad_response(bundle)

        return {"app_id": application.json_data["id"], "app_url": application.json_data["url"], **bundle.json_data}

    def do_deploy(self, bundle_id, app_id):
        bundle_status_response = self.set_bundle_status(bundle_id, "ready")
        self._server.handle_bad_response(bundle_status_response)

        deploy_task = self.deploy_application(bundle_id, app_id)
        self._server.handle_bad_response(deploy_task)
        self.wait_until_task_is_successful(deploy_task.json_data["id"])
>>>>>>> 59d05ac2


def verify_server(connect_server):
    """
    Verify that the given server information represents a Connect instance that is
    reachable, active and appears to be actually running RStudio Connect.  If the
    check is successful, the server settings for the Connect server is returned.

    :param connect_server: the Connect server information.
    :return: the server settings from the Connect server.
    """
    warn("This method has been moved and will be deprecated.", DeprecationWarning, stacklevel=2)
    try:
        with RSConnectClient(connect_server) as client:
            result = client.server_settings()
            connect_server.handle_bad_response(result)
            return result
    except SSLError as ssl_error:
        raise RSConnectException("There is an SSL/TLS configuration problem: %s" % ssl_error)


def verify_api_key(connect_server):
    """
    Verify that an API Key may be used to authenticate with the given RStudio Connect server.
    If the API key verifies, we return the username of the associated user.

    :param connect_server: the Connect server information, including the API key to test.
    :return: the username of the user to whom the API key belongs.
    """
<<<<<<< HEAD
    warn("This method has been moved and will be deprecated.", DeprecationWarning, stacklevel=2)

    with RSConnect(connect_server) as client:
=======
    with RSConnectClient(connect_server) as client:
>>>>>>> 59d05ac2
        result = client.me()
        if isinstance(result, HTTPResponse):
            if result.json_data and "code" in result.json_data and result.json_data["code"] == 30:
                raise RSConnectException("The specified API key is not valid.")
            raise RSConnectException("Could not verify the API key: %s %s" % (result.status, result.reason))
        return result["username"]


def get_python_info(connect_server):
    """
    Return information about versions of Python that are installed on the indicated
    Connect server.

    :param connect_server: the Connect server information.
    :return: the Python installation information from Connect.
    """
<<<<<<< HEAD
    warn("This method has been moved and will be deprecated.", DeprecationWarning, stacklevel=2)

    with RSConnect(connect_server) as client:
=======
    with RSConnectClient(connect_server) as client:
>>>>>>> 59d05ac2
        result = client.python_settings()
        connect_server.handle_bad_response(result)
        return result


def get_app_info(connect_server, app_id):
    """
    Return information about an application that has been created in Connect.

    :param connect_server: the Connect server information.
    :param app_id: the ID (numeric or GUID) of the application to get info for.
    :return: the Python installation information from Connect.
    """
    with RSConnectClient(connect_server) as client:
        result = client.app_get(app_id)
        connect_server.handle_bad_response(result)
        return result


def get_app_config(connect_server, app_id):
    """
    Return the configuration information for an application that has been created
    in Connect.

    :param connect_server: the Connect server information.
    :param app_id: the ID (numeric or GUID) of the application to get the info for.
    :return: the Python installation information from Connect.
    """
    with RSConnectClient(connect_server) as client:
        result = client.app_config(app_id)
        connect_server.handle_bad_response(result)
        return result


def do_bundle_deploy(remote_server: RemoteServer, app_id, name, title, title_is_default, bundle, env_vars):
    """
    Deploys the specified bundle.

    :param remote_server: the server information.
    :param app_id: the ID of the app to deploy, if this is a redeploy.
    :param name: the name for the deploy.
    :param title: the title for the deploy.
    :param title_is_default: a flag noting whether the title carries a defaulted value.
    :param bundle: the bundle to deploy.
    :param env_vars: list of NAME=VALUE pairs for the app environment
    :return: application information about the deploy.  This includes the ID of the
    task that may be queried for deployment progress.
    """
    if isinstance(remote_server, RSConnectServer):
        with RSConnectClient(remote_server, timeout=120) as client:
            result = client.deploy(app_id, name, title, title_is_default, bundle, env_vars)
            remote_server.handle_bad_response(result)
            return result
    else:
        contents = bundle.read()
        bundle_size = len(contents)
        bundle_hash = hashlib.md5(contents).hexdigest()

        with ShinyappsClient(remote_server, timeout=120) as client:
            prepare_deploy_result = client.prepare_deploy(
                app_id, name, title, title_is_default, bundle_size, bundle_hash, env_vars
            )

        upload_url = prepare_deploy_result["presigned_url"]
        parsed_upload_url = urlparse(upload_url)
        with S3Client(f"{parsed_upload_url.scheme}://{parsed_upload_url.netloc}", timeout=120) as client:
            upload_result = client.upload(
                upload_url,
                prepare_deploy_result["presigned_checksum"],
                bundle_size,
                contents,
            )
            S3Server(upload_url).handle_bad_response(upload_result)

        with ShinyappsClient(remote_server, timeout=120) as client:
            client.do_deploy(prepare_deploy_result["id"], prepare_deploy_result["app_id"])

        webbrowser.open_new(prepare_deploy_result["app_url"])

        return {"app_url": prepare_deploy_result["app_url"], "app_id": prepare_deploy_result["id"], "app_guid": None}


def emit_task_log(
        connect_server,
        app_id,
        task_id,
        log_callback,
        abort_func=lambda: False,
        timeout=None,
        poll_wait=0.5,
        raise_on_error=True,
):
    """
    Helper for spooling the deployment log for an app.

    :param connect_server: the Connect server information.
    :param app_id: the ID of the app that was deployed.
    :param task_id: the ID of the task that is tracking the deployment of the app..
    :param log_callback: the callback to use to write the log to.  If this is None
    (the default) the lines from the deployment log will be returned as a sequence.
    If a log callback is provided, then None will be returned for the log lines part
    of the return tuple.
    :param timeout: an optional timeout for the wait operation.
    :param poll_wait: how long to wait between polls of the task api for status/logs
    :param raise_on_error: whether to raise an exception when a task is failed, otherwise we
    return the task_result so we can record the exit code.
    :return: the ultimate URL where the deployed app may be accessed and the sequence
    of log lines.  The log lines value will be None if a log callback was provided.
    """
    with RSConnectClient(connect_server) as client:
        result = client.wait_for_task(task_id, log_callback, abort_func, timeout, poll_wait, raise_on_error)
        connect_server.handle_bad_response(result)
        app_config = client.app_config(app_id)
        connect_server.handle_bad_response(app_config)
        app_url = app_config.get("config_url")
        return (app_url, *result)


def retrieve_matching_apps(connect_server, filters=None, limit=None, mapping_function=None):
    """
    Retrieves all the app names that start with the given default name.  The main
    point for this function is that it handles all the necessary paging logic.

    If a mapping function is provided, it must be a callable that accepts 2
    arguments.  The first will be an `RSConnect` client, in the event extra calls
    per app are required.  The second will be the current app.  If the function
    returns None, then the app will be discarded and not appear in the result.

    :param connect_server: the Connect server information.
    :param filters: the filters to use for isolating the set of desired apps.
    :param limit: the maximum number of apps to retrieve.  If this is None,
    then all matching apps are returned.
    :param mapping_function: an optional function that may transform or filter
    each app to return to something the caller wants.
    :return: the list of existing names that start with the proposed one.
    """
    page_size = 100
    result = []
    search_filters = filters.copy() if filters else {}
    search_filters["count"] = min(limit, page_size) if limit else page_size
    total_returned = 0
    maximum = limit
    finished = False

    with RSConnectClient(connect_server) as client:
        while not finished:
            response = client.app_search(search_filters)
            connect_server.handle_bad_response(response)

            if not maximum:
                maximum = response["total"]
            else:
                maximum = min(maximum, response["total"])

            applications = response["applications"]
            returned = response["count"]
            delta = maximum - (total_returned + returned)
            # If more came back than we need, drop the rest.
            if delta < 0:
                applications = applications[: abs(delta)]
            total_returned = total_returned + len(applications)

            if mapping_function:
                applications = [mapping_function(client, app) for app in applications]
                # Now filter out the None values that represent the apps the
                # function told us to drop.
                applications = [app for app in applications if app is not None]

            result.extend(applications)

            if total_returned < maximum:
                search_filters = {
                    "start": total_returned,
                    "count": page_size,
                    "cont": response["continuation"],
                }
            else:
                finished = True

    return result


def override_title_search(connect_server, app_id, app_title):
    """
    Returns a list of abbreviated app data that contains apps with a title
    that matches the given one and/or the specific app noted by its ID.

    :param connect_server: the Connect server information.
    :param app_id: the ID of a specific app to look for, if any.
    :param app_title: the title to search for.
    :return: the list of matching apps, each trimmed to ID, name, title, mode
    URL and dashboard URL.
    """

    def map_app(app, config):
        """
        Creates the abbreviated data dictionary for the specified app and config
        information.

        :param app: the raw app data to start with.
        :param config: the configuration data to use.
        :return: the abbreviated app data dictionary.
        """
        return {
            "id": app["id"],
            "name": app["name"],
            "title": app["title"],
            "app_mode": AppModes.get_by_ordinal(app["app_mode"]).name(),
            "url": app["url"],
            "config_url": config["config_url"],
        }

    def mapping_filter(client, app):
        """
        Mapping/filter function for retrieving apps.  We only keep apps
        that have an app mode of static or Jupyter notebook.  The data
        for the apps we keep is an abbreviated subset.

        :param client: the client object to use for RStudio Connect calls.
        :param app: the current app from Connect.
        :return: the abbreviated data for the app or None.
        """
        # Only keep apps that match our app modes.
        app_mode = AppModes.get_by_ordinal(app["app_mode"])
        if app_mode not in (AppModes.STATIC, AppModes.JUPYTER_NOTEBOOK):
            return None

        config = client.app_config(app["id"])
        connect_server.handle_bad_response(config)

        return map_app(app, config)

    apps = retrieve_matching_apps(
        connect_server,
        filters={"filter": "min_role:editor", "search": app_title},
        mapping_function=mapping_filter,
        limit=5,
    )

    if app_id:
        found = next((app for app in apps if app["id"] == app_id), None)

        if not found:
            try:
                app = get_app_info(connect_server, app_id)
                mode = AppModes.get_by_ordinal(app["app_mode"])
                if mode in (AppModes.STATIC, AppModes.JUPYTER_NOTEBOOK):
                    apps.append(map_app(app, get_app_config(connect_server, app_id)))
            except RSConnectException:
                logger.debug('Error getting info for previous app_id "%s", skipping.', app_id)

    return apps


def find_unique_name(connect_server, name):
    """
    Poll through existing apps to see if anything with a similar name exists.
    If so, start appending numbers until a unique name is found.

    :param connect_server: the Connect server information.
    :param name: the default name for an app.
    :return: the name, potentially with a suffixed number to guarantee uniqueness.
    """
    existing_names = retrieve_matching_apps(
        connect_server,
        filters={"search": name},
        mapping_function=lambda client, app: app["name"],
    )

    if name in existing_names:
        suffix = 1
        test = "%s%d" % (name, suffix)
        while test in existing_names:
            suffix = suffix + 1
            test = "%s%d" % (name, suffix)
        name = test

    return name


def _to_server_check_list(url):
    """
    Build a list of servers to check from the given one.  If the specified server
    appears not to have a scheme, then we'll provide https and http variants to test.

    :param url: the server URL text to start with.
    :return: a list of server strings to test.
    """
    # urlparse will end up with an empty netloc in this case.
    if "//" not in url:
        items = ["https://%s", "http://%s"]
    # urlparse would parse this correctly and end up with an empty scheme.
    elif url.startswith("//"):
        items = ["https:%s", "http:%s"]
    else:
        items = ["%s"]

    return [item % url for item in items]


def _default_title(file_name):
    """
    Produce a default content title from the given file path.  The result is
    guaranteed to be between 3 and 1024 characters long, as required by RStudio
    Connect.

    :param file_name: the name from which the title will be derived.
    :return: the derived title.
    """
    # Make sure we have enough of a path to derive text from.
    file_name = abspath(file_name)
    # noinspection PyTypeChecker
    return basename(file_name).rsplit(".", 1)[0][:1024].rjust(3, "0")<|MERGE_RESOLUTION|>--- conflicted
+++ resolved
@@ -1,8 +1,6 @@
 """
 RStudio Connect API client and utility functions
 """
-<<<<<<< HEAD
-
 from os.path import abspath, basename
 import time
 from typing import IO, Callable
@@ -12,10 +10,7 @@
 from six import text_type
 import gc
 from .bundle import fake_module_file_from_directory
-=======
-import abc
 import base64
-import calendar
 import datetime
 import hashlib
 import hmac
@@ -25,10 +20,9 @@
 from _ssl import SSLError
 from urllib import parse
 from urllib.parse import urlparse
-
 import click
 
->>>>>>> 59d05ac2
+
 from .http_support import HTTPResponse, HTTPServer, append_to_path, CookieJar
 from .log import logger, connect_logger, cls_logged, console_logger
 from .models import AppModes
@@ -102,7 +96,7 @@
 
 
 class S3Server(AbstractRemoteServer):
-    remote_name = 'S3'
+    remote_name = "S3"
 
     def __init__(self, url: str):
         self.url = url
@@ -258,7 +252,7 @@
         return results
 
     def wait_for_task(
-            self, task_id, log_callback, abort_func=lambda: False, timeout=None, poll_wait=0.5, raise_on_error=True
+        self, task_id, log_callback, abort_func=lambda: False, timeout=None, poll_wait=0.5, raise_on_error=True
     ):
 
         last_status = None
@@ -328,7 +322,135 @@
         return new_last_status
 
 
-<<<<<<< HEAD
+class S3Client(HTTPServer):
+    def upload(self, path, presigned_checksum, bundle_size, contents):
+        headers = {
+            "content-type": "application/x-tar",
+            "content-length": str(bundle_size),
+            "content-md5": presigned_checksum,
+        }
+        return self.put(path, headers=headers, body=contents, decode_response=False)
+
+
+class ShinyappsClient(HTTPServer):
+    def __init__(self, shinyapps_server: ShinyappsServer, timeout: int = 30):
+        self._token = shinyapps_server.token
+        self._key = base64.b64decode(shinyapps_server.secret)
+        self._server = shinyapps_server
+        super().__init__(shinyapps_server.url, timeout=timeout)
+
+    def _get_canonical_request(self, method, path, timestamp, content_hash):
+        return "\n".join([method, path, timestamp, content_hash])
+
+    def _get_canonical_request_signature(self, request):
+        result = hmac.new(self._key, request.encode(), hashlib.sha256).hexdigest()
+        return base64.b64encode(result.encode()).decode()
+
+    def get_extra_headers(self, url, method, body):
+        canonical_request_method = method.upper()
+        canonical_request_path = parse.urlparse(url).path
+        canonical_request_date = datetime.datetime.utcnow().strftime("%a, %d %b %Y %H:%M:%S GMT")
+
+        # get request checksum
+        md5 = hashlib.md5()
+        body = body or b""
+        body_bytes = body if isinstance(body, bytes) else body.encode()
+        md5.update(body_bytes)
+        canonical_request_checksum = md5.hexdigest()
+
+        canonical_request = self._get_canonical_request(
+            canonical_request_method, canonical_request_path, canonical_request_date, canonical_request_checksum
+        )
+
+        signature = self._get_canonical_request_signature(canonical_request)
+
+        return {
+            "X-Auth-Token": "{0}".format(self._token),
+            "X-Auth-Signature": "{0}; version=1".format(signature),
+            "Date": canonical_request_date,
+            "X-Content-Checksum": canonical_request_checksum,
+        }
+
+    def create_application(self, account_id, application_name):
+        application_data = {
+            "account": account_id,
+            "name": application_name,
+            "template": "shiny",
+        }
+        return self.post("/v1/applications/", body=application_data)
+
+    def get_accounts(self):
+        return self.get("/v1/accounts/")
+
+    def create_bundle(self, application_id: int, content_type: str, content_length: int, checksum: str):
+        bundle_data = {
+            "application": application_id,
+            "content_type": content_type,
+            "content_length": content_length,
+            "checksum": checksum,
+        }
+        return self.post("/v1/bundles", body=bundle_data)
+
+    def set_bundle_status(self, bundle_id, bundle_status):
+        return self.post(f"/v1/bundles/{bundle_id}/status", body={"status": bundle_status})
+
+    def deploy_application(self, bundle_id, app_id):
+        return self.post(f"/v1/applications/{app_id}/deploy", body={"bundle": bundle_id, "rebuild": False})
+
+    def get_task(self, task_id):
+        return self.get(f"/v1/tasks/{task_id}", query_params={"legacy": "true"})
+
+    def get_current_user(self):
+        return self.get("/v1/users/me")
+
+    def wait_until_task_is_successful(self, task_id, timeout=60):
+        counter = 1
+        status = None
+
+        while counter < timeout and status not in ["success", "failed", "error"]:
+            task = self.get_task(task_id)
+            self._server.handle_bad_response(task)
+            status = task.json_data["status"]
+            description = task.json_data["description"]
+
+            click.secho(f"Waiting: {status} - {description}")
+
+            if status == "success":
+                break
+
+            time.sleep(2)
+            counter += 1
+        click.secho(f"Task done: {description}")
+
+    def prepare_deploy(self, app_id, app_name, app_title, title_is_default, bundle_size, bundle_hash, env_vars=None):
+        accounts = self.get_accounts()
+        self._server.handle_bad_response(accounts)
+        account = next(
+            filter(lambda account: account["name"] == self._server.account_name, accounts.json_data["accounts"]), None
+        )
+        # TODO: also check this during `add` command
+        if account is None:
+            raise RSConnectException(
+                "No account found by name : %s for given user credential" % self._server.account_name
+            )
+
+        application = self.create_application(account["id"], app_name)
+        self._server.handle_bad_response(application)
+
+        bundle = self.create_bundle(application.json_data["id"], "application/x-tar", bundle_size, bundle_hash)
+        self._server.handle_bad_response(bundle)
+
+        return {"app_id": application.json_data["id"], "app_url": application.json_data["url"], **bundle.json_data}
+
+    def do_deploy(self, bundle_id, app_id):
+        bundle_status_response = self.set_bundle_status(bundle_id, "ready")
+        self._server.handle_bad_response(bundle_status_response)
+
+        deploy_task = self.deploy_application(bundle_id, app_id)
+        self._server.handle_bad_response(deploy_task)
+        self.wait_until_task_is_successful(deploy_task.json_data["id"])
+
+
 class RSConnectExecutor:
     def __init__(
         self,
@@ -393,7 +515,7 @@
         self.connect_server = RSConnectServer(url, api_key, insecure, ca_data)
 
     def setup_client(self, cookies=None, timeout=30, **kwargs):
-        self.client = RSConnect(self.connect_server, cookies, timeout)
+        self.client = RSConnectClient(self.connect_server, cookies, timeout)
 
     @property
     def state(self):
@@ -470,7 +592,7 @@
             _ = self.verify_api_key()
 
         self.connect_server = connect_server
-        self.client = RSConnect(self.connect_server)
+        self.client = RSConnectClient(self.connect_server)
 
         return self
 
@@ -773,135 +895,6 @@
     server_fields = {"connect_server", "name", "server", "api_key", "insecure", "cacert"}
     new_kwargs = {k: v for k, v in kwargs.items() if k not in server_fields}
     return new_kwargs
-=======
-class S3Client(HTTPServer):
-    def upload(self, path, presigned_checksum, bundle_size, contents):
-        headers = {
-            "content-type": "application/x-tar",
-            "content-length": str(bundle_size),
-            "content-md5": presigned_checksum,
-        }
-        return self.put(path, headers=headers, body=contents, decode_response=False)
-
-
-class ShinyappsClient(HTTPServer):
-    def __init__(self, shinyapps_server: ShinyappsServer, timeout: int = 30):
-        self._token = shinyapps_server.token
-        self._key = base64.b64decode(shinyapps_server.secret)
-        self._server = shinyapps_server
-        super().__init__(shinyapps_server.url, timeout=timeout)
-
-    def _get_canonical_request(self, method, path, timestamp, content_hash):
-        return "\n".join([method, path, timestamp, content_hash])
-
-    def _get_canonical_request_signature(self, request):
-        result = hmac.new(self._key, request.encode(), hashlib.sha256).hexdigest()
-        return base64.b64encode(result.encode()).decode()
-
-    def get_extra_headers(self, url, method, body):
-        canonical_request_method = method.upper()
-        canonical_request_path = parse.urlparse(url).path
-        canonical_request_date = datetime.datetime.utcnow().strftime('%a, %d %b %Y %H:%M:%S GMT')
-
-        # get request checksum
-        md5 = hashlib.md5()
-        body = body or b""
-        body_bytes = body if isinstance(body, bytes) else body.encode()
-        md5.update(body_bytes)
-        canonical_request_checksum = md5.hexdigest()
-
-        canonical_request = self._get_canonical_request(
-            canonical_request_method, canonical_request_path, canonical_request_date, canonical_request_checksum
-        )
-
-        signature = self._get_canonical_request_signature(canonical_request)
-
-        return {
-            "X-Auth-Token": "{0}".format(self._token),
-            "X-Auth-Signature": "{0}; version=1".format(signature),
-            "Date": canonical_request_date,
-            "X-Content-Checksum": canonical_request_checksum,
-        }
-
-    def create_application(self, account_id, application_name):
-        application_data = {
-            "account": account_id,
-            "name": application_name,
-            "template": "shiny",
-        }
-        return self.post("/v1/applications/", body=application_data)
-
-    def get_accounts(self):
-        return self.get("/v1/accounts/")
-
-    def create_bundle(self, application_id: int, content_type: str, content_length: int, checksum: str):
-        bundle_data = {
-            "application": application_id,
-            "content_type": content_type,
-            "content_length": content_length,
-            "checksum": checksum,
-        }
-        return self.post("/v1/bundles", body=bundle_data)
-
-    def set_bundle_status(self, bundle_id, bundle_status):
-        return self.post(f"/v1/bundles/{bundle_id}/status", body={"status": bundle_status})
-
-    def deploy_application(self, bundle_id, app_id):
-        return self.post(f"/v1/applications/{app_id}/deploy", body={"bundle": bundle_id, "rebuild": False})
-
-    def get_task(self, task_id):
-        return self.get(f"/v1/tasks/{task_id}", query_params={"legacy": "true"})
-
-    def get_current_user(self):
-        return self.get('/v1/users/me')
-
-    def wait_until_task_is_successful(self, task_id, timeout=60):
-        counter = 1
-        status = None
-
-        while counter < timeout and status not in ["success", "failed", "error"]:
-            task = self.get_task(task_id)
-            self._server.handle_bad_response(task)
-            status = task.json_data["status"]
-            description = task.json_data["description"]
-
-            click.secho(f"Waiting: {status} - {description}")
-
-            if status == "success":
-                break
-
-            time.sleep(2)
-            counter += 1
-        click.secho(f"Task done: {description}")
-
-    def prepare_deploy(self, app_id, app_name, app_title, title_is_default, bundle_size, bundle_hash, env_vars=None):
-        accounts = self.get_accounts()
-        self._server.handle_bad_response(accounts)
-        account = next(
-            filter(lambda account: account["name"] == self._server.account_name, accounts.json_data["accounts"]), None
-        )
-        # TODO: also check this during `add` command
-        if account is None:
-            raise RSConnectException(
-                "No account found by name : %s for given user credential" % self._server.account_name
-            )
-
-        application = self.create_application(account["id"], app_name)
-        self._server.handle_bad_response(application)
-
-        bundle = self.create_bundle(application.json_data["id"], "application/x-tar", bundle_size, bundle_hash)
-        self._server.handle_bad_response(bundle)
-
-        return {"app_id": application.json_data["id"], "app_url": application.json_data["url"], **bundle.json_data}
-
-    def do_deploy(self, bundle_id, app_id):
-        bundle_status_response = self.set_bundle_status(bundle_id, "ready")
-        self._server.handle_bad_response(bundle_status_response)
-
-        deploy_task = self.deploy_application(bundle_id, app_id)
-        self._server.handle_bad_response(deploy_task)
-        self.wait_until_task_is_successful(deploy_task.json_data["id"])
->>>>>>> 59d05ac2
 
 
 def verify_server(connect_server):
@@ -931,13 +924,9 @@
     :param connect_server: the Connect server information, including the API key to test.
     :return: the username of the user to whom the API key belongs.
     """
-<<<<<<< HEAD
     warn("This method has been moved and will be deprecated.", DeprecationWarning, stacklevel=2)
-
-    with RSConnect(connect_server) as client:
-=======
     with RSConnectClient(connect_server) as client:
->>>>>>> 59d05ac2
+
         result = client.me()
         if isinstance(result, HTTPResponse):
             if result.json_data and "code" in result.json_data and result.json_data["code"] == 30:
@@ -954,13 +943,9 @@
     :param connect_server: the Connect server information.
     :return: the Python installation information from Connect.
     """
-<<<<<<< HEAD
     warn("This method has been moved and will be deprecated.", DeprecationWarning, stacklevel=2)
-
-    with RSConnect(connect_server) as client:
-=======
     with RSConnectClient(connect_server) as client:
->>>>>>> 59d05ac2
+
         result = client.python_settings()
         connect_server.handle_bad_response(result)
         return result
@@ -1044,14 +1029,14 @@
 
 
 def emit_task_log(
-        connect_server,
-        app_id,
-        task_id,
-        log_callback,
-        abort_func=lambda: False,
-        timeout=None,
-        poll_wait=0.5,
-        raise_on_error=True,
+    connect_server,
+    app_id,
+    task_id,
+    log_callback,
+    abort_func=lambda: False,
+    timeout=None,
+    poll_wait=0.5,
+    raise_on_error=True,
 ):
     """
     Helper for spooling the deployment log for an app.
