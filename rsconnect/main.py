--- conflicted
+++ resolved
@@ -1,11 +1,8 @@
 import errno
-<<<<<<< HEAD
 import functools
+import json
 import logging
-=======
-import json
 import sys
->>>>>>> 4c126fb6
 import textwrap
 from os.path import abspath, dirname, exists, isdir, join
 
