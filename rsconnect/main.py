--- conflicted
+++ resolved
@@ -998,7 +998,6 @@
     )
 
 
-<<<<<<< HEAD
 def generate_deploy_python_refactor(app_mode, alias, min_version):
     # noinspection SpellCheckingInspection
     @deploy.command(
@@ -1073,15 +1072,6 @@
                 kwargs.get("image"),
                 rsce.state["extra_files"],
                 rsce.state["exclude"],
-=======
-    with cli_feedback("Creating deployment bundle"):
-        try:
-            bundle = make_html_bundle(path, entrypoint, extra_files, excludes, None)
-        except IOError as error:
-            msg = "Unable to include the file %s in the bundle: %s" % (
-                error.filename,
-                error.args[1],
->>>>>>> 1dc32820
             )
             .deploy_bundle()
             .save_deployed_info()
