import functools
import json
import os
import sys
import traceback
import typing
import textwrap
import click
from six import text_type
from os.path import abspath, dirname, exists, isdir, join
from functools import wraps
from .environment import EnvironmentException
from .exception import RSConnectException
from .actions import (
    cli_feedback,
    create_quarto_deployment_bundle,
    describe_manifest,
    quarto_inspect,
    set_verbosity,
    test_api_key,
    test_server,
    validate_quarto_engines,
    which_quarto,
)
from .actions_content import (
    download_bundle,
    build_add_content,
    build_remove_content,
    build_list_content,
    build_history,
    build_start,
    search_content,
    get_content,
    emit_build_log,
)

from . import api, VERSION
from .api import RSConnectExecutor
from .bundle import (
    are_apis_supported_on_server,
    create_python_environment,
    default_title_from_manifest,
    is_environment_dir,
    make_manifest_bundle,
    make_html_bundle,
    make_api_bundle,
    make_notebook_html_bundle,
    make_notebook_source_bundle,
    read_manifest_app_mode,
    write_notebook_manifest_json,
    write_api_manifest_json,
    write_environment_file,
    write_quarto_manifest_json,
    validate_entry_point,
    validate_extra_files,
    validate_file_is_notebook,
    validate_manifest_file,
    fake_module_file_from_directory,
    get_python_env_info,
)
from .log import logger, LogOutputFormat
from .metadata import ServerStore, AppStore
from .models import (
    AppModes,
    BuildStatus,
    ContentGuidWithBundleParamType,
    StrippedStringParamType,
    VersionSearchFilterParamType,
)

server_store = ServerStore()
future_enabled = False


def cli_exception_handler(func):
    @wraps(func)
    def wrapper(*args, **kwargs):
        def failed(err):
            click.secho(str(err), fg="bright_red", err=False)
            sys.exit(1)

        try:
            result = func(*args, **kwargs)
        except RSConnectException as exc:
            failed("Error: " + exc.message)
        except EnvironmentException as exc:
            failed("Error: " + str(exc))
        except Exception as exc:
            if click.get_current_context("verbose"):
                traceback.print_exc()
            failed("Internal error: " + str(exc))
        finally:
            logger.set_in_feedback(False)
        return result

    return wrapper


def server_args(func):
    @click.option("--name", "-n", help="The nickname of the RStudio Connect server to deploy to.")
    @click.option(
        "--server",
        "-s",
        envvar="CONNECT_SERVER",
        help="The URL for the RStudio Connect server to deploy to.",
    )
    @click.option(
        "--api-key",
        "-k",
        envvar="CONNECT_API_KEY",
        help="The API key to use to authenticate with RStudio Connect.",
    )
    @click.option(
        "--insecure",
        "-i",
        envvar="CONNECT_INSECURE",
        is_flag=True,
        help="Disable TLS certification/host validation.",
    )
    @click.option(
        "--cacert",
        "-c",
        envvar="CONNECT_CA_CERTIFICATE",
        type=click.File(),
        help="The path to trusted TLS CA certificates.",
    )
    @click.option("--verbose", "-v", is_flag=True, help="Print detailed messages.")
    @functools.wraps(func)
    def wrapper(*args, **kwargs):
        return func(*args, **kwargs)

    return wrapper


def validate_env_vars(ctx, param, all_values):
    vars = {}

    for s in all_values:
        if not isinstance(s, str):
            raise click.BadParameter("environment variable must be a string: '{}'".format(s))

        if "=" in s:
            name, value = s.split("=", 1)
            vars[name] = value
        else:
            # inherited value from the environment
            value = os.environ.get(s)
            if value is None:
                raise click.BadParameter("'{}' not found in the environment".format(s))
            vars[s] = value

    return vars


def content_args(func):
    @click.option(
        "--new",
        "-N",
        is_flag=True,
        help=(
            "Force a new deployment, even if there is saved metadata from a "
            "previous deployment. Cannot be used with --app-id."
        ),
    )
    @click.option(
        "--app-id",
        "-a",
        help="Existing app ID or GUID to replace. Cannot be used with --new.",
    )
    @click.option("--title", "-t", help="Title of the content (default is the same as the filename).")
    @click.option(
        "--environment",
        "-E",
        "env_vars",
        multiple=True,
        callback=validate_env_vars,
        help="Set an environment variable. Specify a value with NAME=VALUE, "
        "or just NAME to use the value from the local environment. "
        "May be specified multiple times. [v1.8.6+]",
    )
    @functools.wraps(func)
    def wrapper(*args, **kwargs):
        return func(*args, **kwargs)

    return wrapper


@click.group(no_args_is_help=True)
@click.option("--future", "-u", is_flag=True, hidden=True, help="Enables future functionality.")
def cli(future):
    """
    This command line tool may be used to deploy Jupyter notebooks to RStudio
    Connect.  Support for deploying other content types is also provided.

    The tool supports the notion of a simple nickname that represents the
    information needed to interact with an RStudio Connect server instance.  Use
    the add, list and remove commands to manage these nicknames.

    The information about an instance of RStudio Connect includes its URL, the
    API key needed to authenticate against that instance, a flag that notes whether
    TLS certificate/host verification should be disabled and a path to a trusted CA
    certificate file to use for TLS.  The last two items are only relevant if the
    URL specifies the "https" protocol.
    """
    global future_enabled
    future_enabled = future


@cli.command(help="Show the version of the rsconnect-python package.")
def version():
    click.echo(VERSION)


def _test_server_and_api(server, api_key, insecure, ca_cert):
    """
    Test the specified server information to make sure it works.  If so, a
    ConnectServer object is returned with the potentially expanded URL.

    :param server: the server URL, which is allowed to be missing its scheme.
    :param api_key: an optional API key to validate.
    :param insecure: a flag noting whether TLS host/validation should be skipped.
    :param ca_cert: the name of a CA certs file containing certificates to use.
    :return: a tuple containing an appropriate ConnectServer object and the username
    of the user the API key represents (or None, if no key was provided).
    """
    ca_data = ca_cert and text_type(ca_cert.read())
    me = None

    with cli_feedback("Checking %s" % server):
        real_server, _ = test_server(api.RSConnectServer(server, None, insecure, ca_data))

    real_server.api_key = api_key

    if api_key:
        with cli_feedback("Checking API key"):
            me = test_api_key(real_server)

    return real_server, me


# noinspection SpellCheckingInspection
@cli.command(
    short_help="Define a nickname for an RStudio Connect server.",
    help=(
        "Associate a simple nickname with the information needed to interact with an RStudio Connect server. "
        "Specifying an existing nickname will cause its stored information to be replaced by what is given "
        "on the command line."
    ),
)
@click.option("--name", "-n", required=True, help="The nickname of the RStudio Connect server to deploy to.")
@click.option(
    "--server",
    "-s",
    required=True,
    envvar="CONNECT_SERVER",
    help="The URL for the RStudio Connect server to deploy to.",
)
@click.option(
    "--api-key",
    "-k",
    required=True,
    envvar="CONNECT_API_KEY",
    help="The API key to use to authenticate with RStudio Connect.",
)
@click.option(
    "--insecure",
    "-i",
    envvar="CONNECT_INSECURE",
    is_flag=True,
    help="Disable TLS certification/host validation.",
)
@click.option(
    "--cacert",
    "-c",
    envvar="CONNECT_CA_CERTIFICATE",
    type=click.File(),
    help="The path to trusted TLS CA certificates.",
)
@click.option("--verbose", "-v", is_flag=True, help="Print detailed messages.")
def add(name, server, api_key, insecure, cacert, verbose):
    set_verbosity(verbose)

    old_server = server_store.get_by_name(name)

    # Server must be pingable and the API key must work to be added.
    real_server, _ = _test_server_and_api(server, api_key, insecure, cacert)

    server_store.set(
        name,
        real_server.url,
        real_server.api_key,
        real_server.insecure,
        real_server.ca_data,
    )

    if old_server:
        click.echo('Updated server "%s" with URL %s' % (name, real_server.url))
    else:
        click.echo('Added server "%s" with URL %s' % (name, real_server.url))


@cli.command(
    "list",
    short_help="List the known RStudio Connect servers.",
    help="Show the stored information about each known server nickname.",
)
@click.option("--verbose", "-v", is_flag=True, help="Print detailed messages.")
def list_servers(verbose):
    set_verbosity(verbose)
    with cli_feedback(""):
        servers = server_store.get_all_servers()

        click.echo("Server information from %s" % server_store.get_path())

        if not servers:
            click.echo("No servers are saved. To add a server, see `rsconnect add --help`.")
        else:
            click.echo()
            for server in servers:
                click.echo('Nickname: "%s"' % server["name"])
                click.echo("    URL: %s" % server["url"])
                click.echo("    API key is saved")
                if server["insecure"]:
                    click.echo("    Insecure mode (TLS host/certificate validation disabled)")
                if server["ca_cert"]:
                    click.echo("    Client TLS certificate data provided")
                click.echo()


# noinspection SpellCheckingInspection
@cli.command(
    short_help="Show details about an RStudio Connect server.",
    help=(
        "Show details about an RStudio Connect server and installed Python information. "
        "Use this command to verify that a URL refers to an RStudio Connect server, optionally, that an "
        "API key is valid for authentication for that server.  It may also be used to verify that the "
        "information stored as a nickname is still valid."
    ),
)
@server_args
@cli_exception_handler
def details(name, server, api_key, insecure, cacert, verbose):
    set_verbosity(verbose)

    ce = RSConnectExecutor(name, server, api_key, insecure, cacert).validate_server()

    click.echo("    RStudio Connect URL: %s" % ce.connect_server.url)

    if not ce.connect_server.api_key:
        return

    with cli_feedback("Gathering details"):
        server_details = ce.server_details

    connect_version = server_details["connect"]
    apis_allowed = server_details["python"]["api_enabled"]
    python_versions = server_details["python"]["versions"]
    conda_details = server_details["conda"]

    click.echo("    RStudio Connect version: %s" % ("<redacted>" if len(connect_version) == 0 else connect_version))

    if len(python_versions) == 0:
        click.echo("    No versions of Python are installed.")
    else:
        click.echo("    Installed versions of Python:")
        for python_version in python_versions:
            click.echo("        %s" % python_version)

    click.echo("    APIs: %sallowed" % ("" if apis_allowed else "not "))

    if future_enabled:
        click.echo("    Conda: %ssupported" % ("" if conda_details["supported"] else "not "))


@cli.command(
    short_help="Remove the information about an RStudio Connect server.",
    help=(
        "Remove the information about an RStudio Connect server by nickname or URL. "
        "One of --name or --server is required."
    ),
)
@click.option("--name", "-n", help="The nickname of the RStudio Connect server to remove.")
@click.option("--server", "-s", help="The URL of the RStudio Connect server to remove.")
@click.option("--verbose", "-v", is_flag=True, help="Print detailed messages.")
def remove(name, server, verbose):
    set_verbosity(verbose)

    message = None

    with cli_feedback("Checking arguments"):
        if name and server:
            raise RSConnectException("You must specify only one of -n/--name or -s/--server.")

        if not (name or server):
            raise RSConnectException("You must specify one of -n/--name or -s/--server.")

        if name:
            if server_store.remove_by_name(name):
                message = 'Removed nickname "%s".' % name
            else:
                raise RSConnectException('Nickname "%s" was not found.' % name)
        else:  # the user specified -s/--server
            if server_store.remove_by_url(server):
                message = 'Removed URL "%s".' % server
            else:
                raise RSConnectException('URL "%s" was not found.' % server)

    if message:
        click.echo(message)


def _get_names_to_check(file_or_directory):
    """
    A function to determine a set files to look for in getting information about a
    deployment.

    :param file_or_directory: the file or directory to start with.
    :return: a sequence of file names to try.
    """
    result = [file_or_directory]

    if isdir(file_or_directory):
        result.append(fake_module_file_from_directory(file_or_directory))
        result.append(join(file_or_directory, "manifest.json"))

    return result


@cli.command(
    short_help="Show saved information about the specified deployment.",
    help=(
        "Display information about the deployment of a Jupyter notebook or manifest. For any given file, "
        "information about it"
        "s deployments are saved on a per-server basis."
    ),
)
@click.argument("file", type=click.Path(exists=True, dir_okay=True, file_okay=True))
def info(file):
    with cli_feedback(""):
        for file_name in _get_names_to_check(file):
            app_store = AppStore(file_name)
            deployments = app_store.get_all()

            if len(deployments) > 0:
                break

        if len(deployments) > 0:
            click.echo("Loaded deployment information from %s" % abspath(app_store.get_path()))

            for deployment in deployments:
                # If this deployment was via a manifest, this will get us extra stuff about that.
                file_name = deployment.get("filename")
                entry_point, primary_document = describe_manifest(file_name)
                label = "Directory:" if isdir(file_name) else "Filename: "
                click.echo()
                click.echo("Server URL: %s" % click.style(deployment.get("server_url")))
                click.echo("    App URL:     %s" % deployment.get("app_url"))
                click.echo("    App ID:      %s" % deployment.get("app_id"))
                click.echo("    App GUID:    %s" % deployment.get("app_guid"))
                click.echo('    Title:       "%s"' % deployment.get("title"))
                click.echo("    %s   %s" % (label, file_name))
                if entry_point:
                    click.echo("    Entry point: %s" % entry_point)
                if primary_document:
                    click.echo("    Primary doc: %s" % primary_document)
                click.echo("    Type:        %s" % AppModes.get_by_name(deployment.get("app_mode"), True).desc())
        else:
            click.echo("No saved deployment information was found for %s." % file)


@cli.group(no_args_is_help=True, help="Deploy content to RStudio Connect.")
def deploy():
    pass


def _validate_deploy_to_args(name, url, api_key, insecure, ca_cert, api_key_is_required=True):
    """
    Validate that the user gave us enough information to talk to a Connect server.

    :param name: the nickname, if any, specified by the user.
    :param url: the URL, if any, specified by the user.
    :param api_key: the API key, if any, specified by the user.
    :param insecure: a flag noting whether TLS host/validation should be skipped.
    :param ca_cert: the name of a CA certs file containing certificates to use.
    :param api_key_is_required: a flag that notes whether the API key is required or may
    be omitted.
    :return: a ConnectServer object that carries all the right info.
    """
    ca_data = ca_cert and text_type(ca_cert.read())

    if name and url:
        raise RSConnectException("You must specify only one of -n/--name or -s/--server, not both.")

    real_server, api_key, insecure, ca_data, from_store = server_store.resolve(name, url, api_key, insecure, ca_data)

    # This can happen if the user specifies neither --name or --server and there's not
    # a single default to go with.
    if not real_server:
        raise RSConnectException("You must specify one of -n/--name or -s/--server.")

    connect_server = api.RSConnectServer(real_server, None, insecure, ca_data)

    # If our info came from the command line, make sure the URL really works.
    if not from_store:
        connect_server, _ = test_server(connect_server)

    connect_server.api_key = api_key

    if not connect_server.api_key:
        if api_key_is_required:
            raise RSConnectException('An API key must be specified for "%s".' % connect_server.url)
        return connect_server

    # If our info came from the command line, make sure the key really works.
    if not from_store:
        _ = test_api_key(connect_server)

    return connect_server


def _warn_on_ignored_manifest(directory):
    """
    Checks for the existence of a file called manifest.json in the given directory.
    If it's there, a warning noting that it will be ignored will be printed.

    :param directory: the directory to check in.
    """
    if exists(join(directory, "manifest.json")):
        click.secho(
            "    Warning: the existing manifest.json file will not be used or considered.",
            fg="yellow",
        )


def _warn_if_no_requirements_file(directory):
    """
    Checks for the existence of a file called requirements.txt in the given directory.
    If it's not there, a warning will be printed.

    :param directory: the directory to check in.
    """
    if not exists(join(directory, "requirements.txt")):
        click.secho(
            "    Warning: Capturing the environment using 'pip freeze'.\n"
            "             Consider creating a requirements.txt file instead.",
            fg="yellow",
        )


def _warn_if_environment_directory(directory):
    """
    Issue a warning if the deployment directory is itself a virtualenv (yikes!).

    :param directory: the directory to check in.
    """
    if is_environment_dir(directory):
        click.secho(
            "    Warning: The deployment directory appears to be a python virtual environment.\n"
            "             Excluding the 'bin' and 'lib' directories.",
            fg="yellow",
        )


def _warn_on_ignored_conda_env(environment):
    """
    Checks for a discovered Conda environment and produces a warning that it will be ignored when
    Conda was not requested.  The warning is only shown if we're in "future" mode since we don't
    yet want to advertise Conda support.

    :param environment: The Python environment that was discovered.
    """
    if future_enabled and environment.package_manager != "conda" and environment.conda is not None:
        click.echo(
            "    Using %s for package management; the current Conda environment will be ignored."
            % environment.package_manager
        )


def _warn_on_ignored_requirements(directory, requirements_file_name):
    """
    Checks for the existence of a file called manifest.json in the given directory.
    If it's there, a warning noting that it will be ignored will be printed.

    :param directory: the directory to check in.
    :param requirements_file_name: the name of the requirements file.
    """
    if exists(join(directory, requirements_file_name)):
        click.secho(
            "    Warning: the existing %s file will not be used or considered." % requirements_file_name,
            fg="yellow",
        )


# noinspection SpellCheckingInspection,DuplicatedCode
@deploy.command(
    name="notebook",
    short_help="Deploy Jupyter notebook to RStudio Connect [v1.7.0+].",
    help=(
        "Deploy a Jupyter notebook to RStudio Connect. This may be done by source or as a static HTML "
        "page. If the notebook is deployed as a static HTML page (--static), it cannot be scheduled or "
        "rerun on the Connect server."
    ),
)
@server_args
@content_args
@click.option(
    "--static",
    "-S",
    is_flag=True,
    help=(
        "Render the notebook locally and deploy the result as a static "
        "document. Will not include the notebook source. Static notebooks "
        "cannot be re-run on the server."
    ),
)
@click.option(
    "--python",
    "-p",
    type=click.Path(exists=True),
    help=(
        "Path to Python interpreter whose environment should be used. "
        "The Python environment must have the rsconnect package installed."
    ),
)
@click.option(
    "--conda",
    "-C",
    is_flag=True,
    hidden=True,
    help="Use Conda to deploy (requires RStudio Connect version 1.8.2 or later)",
)
@click.option(
    "--force-generate",
    "-g",
    is_flag=True,
    help='Force generating "requirements.txt", even if it already exists.',
)
@click.option("--hide-all-input", is_flag=True, default=False, help="Hide all input cells when rendering output")
@click.option(
    "--hide-tagged-input", is_flag=True, default=False, help="Hide input code cells with the 'hide_input' tag"
)
@click.option(
    "--image",
    "-I",
    help="Target image to be used during content execution (only applicable if the RStudio Connect "
    "server is configured to use off-host execution)",
)
@click.argument("file", type=click.Path(exists=True, dir_okay=False, file_okay=True))
@click.argument(
    "extra_files",
    nargs=-1,
    type=click.Path(exists=True, dir_okay=False, file_okay=True),
)
@cli_exception_handler
def deploy_notebook(
    name,
    server,
    api_key,
    insecure,
    cacert,
    static,
    new,
    app_id,
    title,
    python,
    conda,
    force_generate,
    verbose,
    file,
    extra_files,
    hide_all_input,
    hide_tagged_input,
    env_vars,
    image,
):
    kwargs = locals()
    set_verbosity(verbose)

    kwargs["extra_files"] = extra_files = validate_extra_files(dirname(file), extra_files)
    app_mode = AppModes.JUPYTER_NOTEBOOK if not static else AppModes.STATIC

    base_dir = dirname(file)
    _warn_on_ignored_manifest(base_dir)
    _warn_if_no_requirements_file(base_dir)
    _warn_if_environment_directory(base_dir)
    python, environment = get_python_env_info(file, python, conda, force_generate)

    if force_generate:
        _warn_on_ignored_requirements(base_dir, environment.filename)

    ce = RSConnectExecutor(**kwargs)
    ce.validate_server().validate_app_mode(app_mode=app_mode)
    if app_mode == AppModes.STATIC:
        ce.make_bundle(
            make_notebook_html_bundle,
            file,
            python,
            hide_all_input,
            hide_tagged_input,
            image=image,
        )
    else:
        ce.make_bundle(
            make_notebook_source_bundle,
            file,
            environment,
            extra_files,
            hide_all_input,
            hide_tagged_input,
            image=image,
        )
    ce.deploy_bundle().save_deployed_info().emit_task_log()


# noinspection SpellCheckingInspection,DuplicatedCode
@deploy.command(
    name="manifest",
    short_help="Deploy content to RStudio Connect by manifest.",
    help=(
        "Deploy content to RStudio Connect using an existing manifest.json "
        'file.  The specified file must either be named "manifest.json" or '
        'refer to a directory that contains a file named "manifest.json".'
    ),
)
@server_args
@content_args
@click.argument("file", type=click.Path(exists=True, dir_okay=True, file_okay=True))
@cli_exception_handler
def deploy_manifest(
    name: str,
    server: str,
    api_key: str,
    insecure: bool,
    cacert: str,
    new: bool,
    app_id: int,
    title: str,
    verbose: bool,
    file: str,
    env_vars: typing.Dict[str, str],
):
    kwargs = locals()
    set_verbosity(verbose)

    file_name = kwargs["file"] = validate_manifest_file(file)
    app_mode = read_manifest_app_mode(file_name)
    kwargs["title"] = title or default_title_from_manifest(file)

    ce = RSConnectExecutor(**kwargs)
    (
        ce.validate_server()
        .validate_app_mode(app_mode=app_mode)
        .make_bundle(
            make_manifest_bundle,
            file_name,
        )
        .deploy_bundle()
        .save_deployed_info()
        .emit_task_log()
    )


# noinspection SpellCheckingInspection,DuplicatedCode
@deploy.command(
    name="quarto",
    short_help="Deploy Quarto content to RStudio Connect [v2021.08.0+].",
    help=(
        "Deploy a Quarto document or project to RStudio Connect. Should the content use the Quarto Jupyter engine, "
        'an environment file ("requirements.txt") is created and included in the deployment if one does '
        "not already exist. Requires RStudio Connect 2021.08.0 or later."
        "\n\n"
        "FILE_OR_DIRECTORY is the path to a single-file Quarto document or the directory containing a Quarto project."
    ),
)
@server_args
@content_args
@click.option(
    "--exclude",
    "-x",
    multiple=True,
    help=(
        "Specify a glob pattern for ignoring files when building the bundle. Note that your shell may try "
        "to expand this which will not do what you expect. Generally, it's safest to quote the pattern. "
        "This option may be repeated."
    ),
)
@click.option(
    "--quarto",
    "-q",
    type=click.Path(exists=True),
    help="Path to Quarto installation.",
)
@click.option(
    "--python",
    "-p",
    type=click.Path(exists=True),
    help=(
        "Path to Python interpreter whose environment should be used. "
        "The Python environment must have the rsconnect package installed."
    ),
)
@click.option(
    "--force-generate",
    "-g",
    is_flag=True,
    help='Force generating "requirements.txt", even if it already exists.',
)
@click.option(
    "--image",
    "-I",
    help="Target image to be used during content execution (only applicable if the RStudio Connect "
    "server is configured to use off-host execution)",
)
@click.argument("file_or_directory", type=click.Path(exists=True, dir_okay=True, file_okay=True))
@click.argument(
    "extra_files",
    nargs=-1,
    type=click.Path(exists=True, dir_okay=False, file_okay=True),
)
@cli_exception_handler
def deploy_quarto(
    name,
    server,
    api_key,
    insecure,
    cacert,
    new,
    app_id,
    title,
    exclude,
    quarto,
    python,
    force_generate,
    verbose,
    file_or_directory,
    extra_files,
    env_vars,
    image,
):
    kwargs = locals()
    set_verbosity(verbose)

<<<<<<< HEAD
    module_file = fake_module_file_from_directory(directory)
    kwargs["extra_files"] = extra_files = validate_extra_files(directory, extra_files)
=======
    base_dir = file_or_directory
    if not isdir(file_or_directory):
        base_dir = dirname(file_or_directory)

    with cli_feedback("Checking arguments"):
        module_file = fake_module_file_from_directory(file_or_directory)
        app_store = AppStore(module_file)
        connect_server = _validate_deploy_to_args(name, server, api_key, insecure, cacert)
        extra_files = validate_extra_files(base_dir, extra_files)
        (app_id, deployment_name, title, default_title, app_mode) = gather_basic_deployment_info_for_quarto(
            connect_server,
            app_store,
            file_or_directory,
            new,
            app_id,
            title,
        )

    click.secho('    Deploying %s to server "%s"' % (file_or_directory, connect_server.url))
>>>>>>> c7ae8071

    _warn_on_ignored_manifest(base_dir)

    with cli_feedback("Inspecting Quarto project"):
        quarto = which_quarto(quarto)
        logger.debug("Quarto: %s" % quarto)
        inspect = quarto_inspect(quarto, file_or_directory)
        engines = validate_quarto_engines(inspect)

    python = None
    environment = None
    if "jupyter" in engines:
        _warn_if_no_requirements_file(base_dir)
        _warn_if_environment_directory(base_dir)

        with cli_feedback("Inspecting Python environment"):
            python, environment = get_python_env_info(module_file, python, False, force_generate)

            _warn_on_ignored_conda_env(environment)

            if force_generate:
                _warn_on_ignored_requirements(base_dir, environment.filename)

<<<<<<< HEAD
    ce = RSConnectExecutor(**kwargs)
    (
        ce.validate_server()
        .validate_app_mode(app_mode=AppModes.STATIC_QUARTO)
        .make_bundle(
            create_quarto_deployment_bundle,
            directory,
            extra_files,
            exclude,
            AppModes.STATIC_QUARTO,
            inspect,
            environment,
            False,
            image=image,
        )
        .deploy_bundle()
        .save_deployed_info()
        .emit_task_log()
=======
    with cli_feedback("Creating deployment bundle"):
        bundle = create_quarto_deployment_bundle(
            file_or_directory, extra_files, exclude, app_mode, inspect, environment, image
        )

    _deploy_bundle(
        connect_server,
        app_store,
        file_or_directory,
        app_id,
        app_mode,
        deployment_name,
        title,
        default_title,
        bundle,
        env_vars,
>>>>>>> c7ae8071
    )


# noinspection SpellCheckingInspection,DuplicatedCode
@deploy.command(
    name="html",
    short_help="Deploy html content to RStudio Connect.",
    help=("Deploy an html file, or directory of html files with entrypoint, to RStudio Connect."),
)
@server_args
@content_args
@click.option(
    "--entrypoint",
    "-e",
    help=("The name of the html file that is the landing page."),
)
@click.option(
    "--excludes",
    "-x",
    multiple=True,
    help=(
        "Specify a glob pattern for ignoring files when building the bundle. Note that your shell may try "
        "to expand this which will not do what you expect. Generally, it's safest to quote the pattern. "
        "This option may be repeated."
    ),
)
@click.argument("path", type=click.Path(exists=True, dir_okay=True, file_okay=True))
@click.argument(
    "extra_files",
    nargs=-1,
    type=click.Path(exists=True, dir_okay=False, file_okay=True),
)
@cli_exception_handler
def deploy_html(
    name,
    server,
    api_key,
    insecure,
    cacert,
    new,
    app_id,
    title,
    verbose,
    path,
    env_vars,
    entrypoint,
    extra_files,
    excludes,
):
    kwargs = locals()

    ce = RSConnectExecutor(**kwargs)
    (
        ce.validate_server()
        .validate_app_mode(app_mode=AppModes.STATIC)
        .make_bundle(
            make_html_bundle,
            path,
            entrypoint,
            extra_files,
            excludes,
        )
        .deploy_bundle()
        .save_deployed_info()
        .emit_task_log()
    )


def generate_deploy_python(app_mode, alias, min_version):
    # noinspection SpellCheckingInspection
    @deploy.command(
        name=alias,
        short_help="Deploy a {desc} to RStudio Connect [v{version}+].".format(
            desc=app_mode.desc(), version=min_version
        ),
        help=(
            'Deploy a {desc} module to RStudio Connect. The "directory" argument must refer to an '
            "existing directory that contains the application code."
        ).format(desc=app_mode.desc()),
    )
    @server_args
    @content_args
    @click.option(
        "--entrypoint",
        "-e",
        help=(
            "The module and executable object which serves as the entry point for the {desc} (defaults to app)"
        ).format(desc=app_mode.desc()),
    )
    @click.option(
        "--exclude",
        "-x",
        multiple=True,
        help=(
            "Specify a glob pattern for ignoring files when building the bundle. Note that your shell may try "
            "to expand this which will not do what you expect. Generally, it's safest to quote the pattern. "
            "This option may be repeated."
        ),
    )
    @click.option(
        "--python",
        "-p",
        type=click.Path(exists=True),
        help=(
            "Path to Python interpreter whose environment should be used. "
            "The Python environment must have the rsconnect package installed."
        ),
    )
    @click.option(
        "--conda",
        "-C",
        is_flag=True,
        hidden=True,
        help="Use Conda to deploy (requires Connect version 1.8.2 or later)",
    )
    @click.option(
        "--force-generate",
        "-g",
        is_flag=True,
        help='Force generating "requirements.txt", even if it already exists.',
    )
    @click.option(
        "--image",
        "-I",
        help="Target image to be used during content execution (only applicable if the RStudio Connect "
        "server is configured to use off-host execution)",
    )
    @click.argument("directory", type=click.Path(exists=True, dir_okay=True, file_okay=False))
    @click.argument(
        "extra_files",
        nargs=-1,
        type=click.Path(exists=True, dir_okay=False, file_okay=True),
    )
    @cli_exception_handler
    def deploy_app(
        name,
        server,
        api_key,
        insecure,
        cacert,
        entrypoint,
        exclude,
        new,
        app_id,
        title,
        python,
        conda,
        force_generate,
        verbose,
        directory,
        extra_files,
        env_vars,
        image,
    ):
        kwargs = locals()
        kwargs["entrypoint"] = entrypoint = validate_entry_point(entrypoint, directory)
        kwargs["extra_files"] = extra_files = validate_extra_files(directory, extra_files)
        environment = create_python_environment(
            directory,
            force_generate,
            python,
            conda,
        )

        ce = RSConnectExecutor(**kwargs)
        (
            ce.validate_server()
            .validate_app_mode(app_mode=app_mode)
            .check_server_capabilities([are_apis_supported_on_server])
            .make_bundle(
                make_api_bundle,
                directory,
                entrypoint,
                app_mode,
                environment,
                extra_files,
                exclude,
                image=image,
            )
            .deploy_bundle()
            .save_deployed_info()
            .emit_task_log()
        )

    return deploy_app


deploy_api = generate_deploy_python(app_mode=AppModes.PYTHON_API, alias="api", min_version="1.8.2")
# TODO: set fastapi min_version correctly
# deploy_fastapi = generate_deploy_python(app_mode=AppModes.PYTHON_FASTAPI, alias="fastapi", min_version="2021.08.0")
deploy_fastapi = generate_deploy_python(app_mode=AppModes.PYTHON_FASTAPI, alias="fastapi", min_version="2021.08.0")
deploy_dash_app = generate_deploy_python(app_mode=AppModes.DASH_APP, alias="dash", min_version="1.8.2")
deploy_streamlit_app = generate_deploy_python(app_mode=AppModes.STREAMLIT_APP, alias="streamlit", min_version="1.8.4")
deploy_bokeh_app = generate_deploy_python(app_mode=AppModes.BOKEH_APP, alias="bokeh", min_version="1.8.4")


@deploy.command(
    name="other-content",
    short_help="Describe deploying other content to RStudio Connect.",
    help="Show help on how to deploy other content to RStudio Connect.",
)
def deploy_help():
    text = (
        "To deploy a Shiny application or R Markdown document, use the rsconnect "
        "R package in the RStudio IDE.  Or, use rsconnect::writeManifest "
        "(again in the IDE) to create a manifest.json file and deploy that using "
        "this tool with the command, "
    )
    click.echo("\n".join(textwrap.wrap(text, 79)))
    click.echo()
    click.echo("    rsconnect deploy manifest [-n <name>|-s <url> -k <key>] <manifest-file>")
    click.echo()


@cli.group(
    name="write-manifest",
    no_args_is_help=True,
    short_help="Create a manifest.json file for later deployment.",
    help=(
        "Create a manifest.json file for later deployment. This may be used "
        "with the git support provided by RStudio Connect or by using the "
        '"deploy manifest" command in this tool.'
    ),
)
def write_manifest():
    pass


@write_manifest.command(
    name="notebook",
    short_help="Create a manifest.json file for a Jupyter notebook.",
    help=(
        "Create a manifest.json file for a Jupyter notebook for later deployment. "
        'This will create an environment file ("requirements.txt") if one does '
        "not exist. All files are created in the same directory as the notebook file."
    ),
)
@click.option("--overwrite", "-o", is_flag=True, help="Overwrite manifest.json, if it exists.")
@click.option(
    "--python",
    "-p",
    type=click.Path(exists=True),
    help="Path to Python interpreter whose environment should be used. "
    + "The Python environment must have the rsconnect package installed.",
)
@click.option(
    "--conda",
    "-C",
    is_flag=True,
    hidden=True,
    help="Use Conda to deploy (requires RStudio Connect version 1.8.2 or later)",
)
@click.option(
    "--force-generate",
    "-g",
    is_flag=True,
    help='Force generating "requirements.txt", even if it already exists.',
)
@click.option("--hide-all-input", help="Hide all input cells when rendering output")
@click.option("--hide-tagged-input", is_flag=True, default=None, help="Hide input code cells with the 'hide_input' tag")
@click.option("--verbose", "-v", "verbose", is_flag=True, help="Print detailed messages")
@click.option(
    "--image",
    "-I",
    help="Target image to be used during content execution (only applicable if the RStudio Connect "
    "server is configured to use off-host execution)",
)
@click.argument("file", type=click.Path(exists=True, dir_okay=False, file_okay=True))
@click.argument(
    "extra_files",
    nargs=-1,
    type=click.Path(exists=True, dir_okay=False, file_okay=True),
)
def write_manifest_notebook(
    overwrite,
    python,
    conda,
    force_generate,
    verbose,
    file,
    extra_files,
    image,
    hide_all_input=None,
    hide_tagged_input=None,
):
    set_verbosity(verbose)
    with cli_feedback("Checking arguments"):
        validate_file_is_notebook(file)

        base_dir = dirname(file)
        extra_files = validate_extra_files(base_dir, extra_files)
        manifest_path = join(base_dir, "manifest.json")

        if exists(manifest_path) and not overwrite:
            raise RSConnectException("manifest.json already exists. Use --overwrite to overwrite.")

    with cli_feedback("Inspecting Python environment"):
        python, environment = get_python_env_info(file, python, conda, force_generate)

    _warn_on_ignored_conda_env(environment)

    with cli_feedback("Creating manifest.json"):
        environment_file_exists = write_notebook_manifest_json(
            file,
            environment,
            AppModes.JUPYTER_NOTEBOOK,
            extra_files,
            hide_all_input,
            hide_tagged_input,
            image,
        )

    if environment_file_exists and not force_generate:
        click.secho(
            "    Warning: %s already exists and will not be overwritten." % environment.filename,
            fg="yellow",
        )
    else:
        with cli_feedback("Creating %s" % environment.filename):
            write_environment_file(environment, base_dir)


@write_manifest.command(
    name="quarto",
    short_help="Create a manifest.json file for Quarto content.",
    help=(
        "Create a manifest.json file for a Quarto document or project for later "
        "deployment. Should the content use the Quarto Jupyter engine, "
        'an environment file ("requirements.txt") is created if one does '
        "not already exist. All files are created in the same directory "
        "as the project. Requires RStudio Connect 2021.08.0 or later."
        "\n\n"
        "FILE_OR_DIRECTORY is the path to a single-file Quarto document or the directory containing a Quarto project."
    ),
)
@click.option("--overwrite", "-o", is_flag=True, help="Overwrite manifest.json, if it exists.")
@click.option(
    "--exclude",
    "-x",
    multiple=True,
    help=(
        "Specify a glob pattern for ignoring files when building the bundle. Note that your shell may try "
        "to expand this which will not do what you expect. Generally, it's safest to quote the pattern. "
        "This option may be repeated."
    ),
)
@click.option(
    "--quarto",
    "-q",
    type=click.Path(exists=True),
    help="Path to Quarto installation.",
)
@click.option(
    "--python",
    "-p",
    type=click.Path(exists=True),
    help="Path to Python interpreter whose environment should be used. "
    + "The Python environment must have the rsconnect package installed.",
)
@click.option(
    "--force-generate",
    "-g",
    is_flag=True,
    help='Force generating "requirements.txt", even if it already exists.',
)
@click.option("--verbose", "-v", "verbose", is_flag=True, help="Print detailed messages")
@click.option(
    "--image",
    "-I",
    help="Target image to be used during content execution (only applicable if the RStudio Connect "
    "server is configured to use off-host execution)",
)
@click.argument("file_or_directory", type=click.Path(exists=True, dir_okay=True, file_okay=True))
@click.argument(
    "extra_files",
    nargs=-1,
    type=click.Path(exists=True, dir_okay=False, file_okay=True),
)
def write_manifest_quarto(
    overwrite,
    exclude,
    quarto,
    python,
    force_generate,
    verbose,
    file_or_directory,
    extra_files,
    image,
):
    set_verbosity(verbose)

    base_dir = file_or_directory
    if not isdir(file_or_directory):
        base_dir = dirname(file_or_directory)

    with cli_feedback("Checking arguments"):
        extra_files = validate_extra_files(base_dir, extra_files)
        manifest_path = join(base_dir, "manifest.json")

        if exists(manifest_path) and not overwrite:
            raise RSConnectException("manifest.json already exists. Use --overwrite to overwrite.")

    with cli_feedback("Inspecting Quarto project"):
        quarto = which_quarto(quarto)
        logger.debug("Quarto: %s" % quarto)
        inspect = quarto_inspect(quarto, file_or_directory)
        engines = validate_quarto_engines(inspect)

    environment = None
    if "jupyter" in engines:
        with cli_feedback("Inspecting Python environment"):
            python, environment = get_python_env_info(base_dir, python, False, force_generate)

        _warn_on_ignored_conda_env(environment)
        environment_file_exists = exists(join(base_dir, environment.filename))
        if environment_file_exists and not force_generate:
            click.secho(
                "    Warning: %s already exists and will not be overwritten." % environment.filename,
                fg="yellow",
            )
        else:
            with cli_feedback("Creating %s" % environment.filename):
                write_environment_file(environment, base_dir)

    with cli_feedback("Creating manifest.json"):
        write_quarto_manifest_json(
            file_or_directory,
            inspect,
            AppModes.STATIC_QUARTO,
            environment,
            extra_files,
            exclude,
            image,
        )


def generate_write_manifest_python(app_mode, alias):
    # noinspection SpellCheckingInspection
    @write_manifest.command(
        name=alias,
        short_help="Create a manifest.json file for a {desc}.".format(desc=app_mode.desc()),
        help=(
            "Create a manifest.json file for a {desc} for later deployment. This will create an "
            'environment file ("requirements.txt") if one does not exist. All files '
            "are created in the same directory as the API code."
        ).format(desc=app_mode.desc()),
    )
    @click.option("--overwrite", "-o", is_flag=True, help="Overwrite manifest.json, if it exists.")
    @click.option(
        "--entrypoint",
        "-e",
        help=(
            "The module and executable object which serves as the entry point for the {desc} (defaults to app)"
        ).format(desc=app_mode.desc()),
    )
    @click.option(
        "--exclude",
        "-x",
        multiple=True,
        help=(
            "Specify a glob pattern for ignoring files when building the bundle. Note that your shell may try "
            "to expand this which will not do what you expect. Generally, it's safest to quote the pattern. "
            "This option may be repeated."
        ),
    )
    @click.option(
        "--python",
        "-p",
        type=click.Path(exists=True),
        help="Path to Python interpreter whose environment should be used. "
        + "The Python environment must have the rsconnect-python package installed.",
    )
    @click.option(
        "--conda",
        "-C",
        is_flag=True,
        hidden=True,
        help="Use Conda to deploy (requires Connect version 1.8.2 or later)",
    )
    @click.option(
        "--force-generate",
        "-g",
        is_flag=True,
        help='Force generating "requirements.txt", even if it already exists.',
    )
    @click.option("--verbose", "-v", "verbose", is_flag=True, help="Print detailed messages")
    @click.option(
        "--image",
        "-I",
        help="Target image to be used during content execution (only applicable if the RStudio Connect "
        "server is configured to use off-host execution)",
    )
    @click.argument("directory", type=click.Path(exists=True, dir_okay=True, file_okay=False))
    @click.argument(
        "extra_files",
        nargs=-1,
        type=click.Path(exists=True, dir_okay=False, file_okay=True),
    )
    def manifest_writer(
        overwrite,
        entrypoint,
        exclude,
        python,
        conda,
        force_generate,
        verbose,
        directory,
        extra_files,
        image,
    ):
        _write_framework_manifest(
            overwrite,
            entrypoint,
            exclude,
            python,
            conda,
            force_generate,
            verbose,
            directory,
            extra_files,
            app_mode,
            image,
        )

    return manifest_writer


write_manifest_api = generate_write_manifest_python(AppModes.PYTHON_API, alias="api")
write_manifest_fastapi = generate_write_manifest_python(AppModes.PYTHON_FASTAPI, alias="fastapi")
write_manifest_dash = generate_write_manifest_python(AppModes.DASH_APP, alias="dash")
write_manifest_streamlit = generate_write_manifest_python(AppModes.STREAMLIT_APP, alias="streamlit")
write_manifest_bokeh = generate_write_manifest_python(AppModes.BOKEH_APP, alias="bokeh")


# noinspection SpellCheckingInspection
def _write_framework_manifest(
    overwrite,
    entrypoint,
    exclude,
    python,
    conda,
    force_generate,
    verbose,
    directory,
    extra_files,
    app_mode,
    image,
):
    """
    A common function for writing manifests for APIs as well as Dash, Streamlit, and Bokeh apps.

    :param overwrite: overwrite the manifest.json, if it exists.
    :param entrypoint: the entry point for the thing being deployed.
    :param exclude: a sequence of exclude glob patterns to exclude files from
                    the deploy.
    :param python: a path to the Python executable to use.
    :param conda: a flag to note whether Conda should be used/assumed..
    :param force_generate: a flag to force the generation of manifest and
                           requirements file.
    :param verbose: a flag to produce more (debugging) output.
    :param directory: the directory of the thing to deploy.
    :param extra_files: any extra files that should be included.
    :param app_mode: the app mode to use.
    :param image: an optional docker image for off-host execution.
    """
    set_verbosity(verbose)

    with cli_feedback("Checking arguments"):
        entrypoint = validate_entry_point(entrypoint, directory)
        extra_files = validate_extra_files(directory, extra_files)
        manifest_path = join(directory, "manifest.json")

        if exists(manifest_path) and not overwrite:
            raise RSConnectException("manifest.json already exists. Use --overwrite to overwrite.")

    with cli_feedback("Inspecting Python environment"):
        _, environment = get_python_env_info(directory, python, conda, force_generate)

    _warn_on_ignored_conda_env(environment)

    with cli_feedback("Creating manifest.json"):
        environment_file_exists = write_api_manifest_json(
            directory,
            entrypoint,
            environment,
            app_mode,
            extra_files,
            exclude,
            image,
        )

    if environment_file_exists and not force_generate:
        click.secho(
            "    Warning: %s already exists and will not be overwritten." % environment.filename,
            fg="yellow",
        )
    else:
        with cli_feedback("Creating %s" % environment.filename):
            write_environment_file(environment, directory)


def _validate_build_rm_args(guid, all, purge):
    if guid and all:
        raise RSConnectException("You must specify only one of -g/--guid or --all, not both.")
    if not guid and not all:
        raise RSConnectException("You must specify one of -g/--guid or --all.")


@cli.group(no_args_is_help=True, help="Interact with RStudio Connect's content API.")
def content():
    pass


# noinspection SpellCheckingInspection,DuplicatedCode
@content.command(
    name="search",
    short_help="Search for content on RStudio Connect.",
)
@click.option("--name", "-n", help="The nickname of the RStudio Connect server.")
@click.option(
    "--server",
    "-s",
    envvar="CONNECT_SERVER",
    help="The URL for the RStudio Connect server.",
)
@click.option(
    "--api-key",
    "-k",
    envvar="CONNECT_API_KEY",
    help="The API key to use to authenticate with RStudio Connect.",
)
@click.option(
    "--insecure",
    "-i",
    envvar="CONNECT_INSECURE",
    is_flag=True,
    help="Disable TLS certification/host validation.",
)
@click.option(
    "--cacert",
    "-c",
    envvar="CONNECT_CA_CERTIFICATE",
    type=click.File(),
    help="The path to trusted TLS CA certificates.",
)
@click.option(
    "--published",
    is_flag=True,
    help="Search only published content.",
)
@click.option(
    "--unpublished",
    is_flag=True,
    help="Search only unpublished content.",
)
@click.option(
    "--content-type",
    type=click.Choice(list(map(str, AppModes._modes))),
    multiple=True,
    help="Filter content results by content type.",
)
@click.option(
    "--r-version",
    type=VersionSearchFilterParamType("r_version"),
    help="Filter content results by R version.",
)
@click.option(
    "--py-version",
    type=VersionSearchFilterParamType("py_version"),
    help="Filter content results by Python version.",
)
@click.option(
    "--title-contains",
    help="Filter content results by title.",
)
@click.option(
    "--order-by",
    type=click.Choice(["created", "last_deployed"]),
    help="Order content results.",
)
@click.option("--verbose", "-v", is_flag=True, help="Print detailed messages.")
# todo: --format option (json, text)
@cli_exception_handler
def content_search(
    name,
    server,
    api_key,
    insecure,
    cacert,
    published,
    unpublished,
    content_type,
    r_version,
    py_version,
    title_contains,
    order_by,
    verbose,
):
    set_verbosity(verbose)
    with cli_feedback("", stderr=True):
        ce = RSConnectExecutor(name, server, api_key, insecure, cacert, logger=None).validate_server()
        result = search_content(
            ce.connect_server, published, unpublished, content_type, r_version, py_version, title_contains, order_by
        )
        json.dump(result, sys.stdout, indent=2)


# noinspection SpellCheckingInspection,DuplicatedCode
@content.command(
    name="describe",
    short_help="Describe a content item on RStudio Connect.",
)
@click.option("--name", "-n", help="The nickname of the RStudio Connect server.")
@click.option(
    "--server",
    "-s",
    envvar="CONNECT_SERVER",
    help="The URL for the RStudio Connect server.",
)
@click.option(
    "--api-key",
    "-k",
    envvar="CONNECT_API_KEY",
    help="The API key to use to authenticate with RStudio Connect.",
)
@click.option(
    "--insecure",
    "-i",
    envvar="CONNECT_INSECURE",
    is_flag=True,
    help="Disable TLS certification/host validation.",
)
@click.option(
    "--cacert",
    "-c",
    envvar="CONNECT_CA_CERTIFICATE",
    type=click.File(),
    help="The path to trusted TLS CA certificates.",
)
@click.option(
    "--guid",
    "-g",
    multiple=True,
    required=True,
    type=StrippedStringParamType(),
    metavar="TEXT",
    help="The GUID of a content item to describe. This flag can be passed multiple times.",
)
@click.option("--verbose", "-v", is_flag=True, help="Print detailed messages.")
# todo: --format option (json, text)
def content_describe(name, server, api_key, insecure, cacert, guid, verbose):
    set_verbosity(verbose)
    with cli_feedback("", stderr=True):
        ce = RSConnectExecutor(name, server, api_key, insecure, cacert, logger=None).validate_server()
        result = get_content(ce.connect_server, guid)
        json.dump(result, sys.stdout, indent=2)


# noinspection SpellCheckingInspection,DuplicatedCode
@content.command(
    name="download-bundle",
    short_help="Download a content item's source bundle.",
)
@click.option("--name", "-n", help="The nickname of the RStudio Connect server.")
@click.option(
    "--server",
    "-s",
    envvar="CONNECT_SERVER",
    help="The URL for the RStudio Connect server.",
)
@click.option(
    "--api-key",
    "-k",
    envvar="CONNECT_API_KEY",
    help="The API key to use to authenticate with RStudio Connect.",
)
@click.option(
    "--insecure",
    "-i",
    envvar="CONNECT_INSECURE",
    is_flag=True,
    help="Disable TLS certification/host validation.",
)
@click.option(
    "--cacert",
    "-c",
    envvar="CONNECT_CA_CERTIFICATE",
    type=click.File(),
    help="The path to trusted TLS CA certificates.",
)
@click.option(
    "--guid",
    "-g",
    required=True,
    type=ContentGuidWithBundleParamType(),
    metavar="GUID[,BUNDLE_ID]",
    help="The GUID of a content item to download.",
)
@click.option(
    "--output",
    "-o",
    type=click.Path(),
    required=True,
    help="Defines the output location for the download.",
)
@click.option(
    "--overwrite",
    is_flag=True,
    help="Overwrite the output file if it already exists.",
)
@click.option("--verbose", "-v", is_flag=True, help="Print detailed messages.")
def content_bundle_download(name, server, api_key, insecure, cacert, guid, output, overwrite, verbose):
    set_verbosity(verbose)
    with cli_feedback("", stderr=True):
        ce = RSConnectExecutor(name, server, api_key, insecure, cacert, logger=None).validate_server()
        if exists(output) and not overwrite:
            raise RSConnectException("The output file already exists: %s" % output)

        result = download_bundle(ce.connect_server, guid)
        with open(output, "wb") as f:
            f.write(result.response_body)


@content.group(no_args_is_help=True, help="Build content on RStudio Connect. Requires Connect >= 2021.11.1")
def build():
    pass


# noinspection SpellCheckingInspection,DuplicatedCode
@build.command(
    name="add", short_help="Mark a content item for build. Use `build run` to invoke the build on the Connect server."
)
@click.option("--name", "-n", help="The nickname of the RStudio Connect server.")
@click.option(
    "--server",
    "-s",
    envvar="CONNECT_SERVER",
    help="The URL for the RStudio Connect server.",
)
@click.option(
    "--api-key",
    "-k",
    envvar="CONNECT_API_KEY",
    help="The API key to use to authenticate with RStudio Connect.",
)
@click.option(
    "--insecure",
    "-i",
    envvar="CONNECT_INSECURE",
    is_flag=True,
    help="Disable TLS certification/host validation.",
)
@click.option(
    "--cacert",
    "-c",
    envvar="CONNECT_CA_CERTIFICATE",
    type=click.File(),
    help="The path to trusted TLS CA certificates.",
)
@click.option(
    "--guid",
    "-g",
    required=True,
    type=ContentGuidWithBundleParamType(),
    multiple=True,
    metavar="GUID[,BUNDLE_ID]",
    help="Add a content item by its guid. This flag can be passed multiple times.",
)
@click.option("--verbose", "-v", is_flag=True, help="Print detailed messages.")
def add_content_build(name, server, api_key, insecure, cacert, guid, verbose):
    set_verbosity(verbose)
    with cli_feedback("", stderr=True):
        ce = RSConnectExecutor(name, server, api_key, insecure, cacert, logger=None).validate_server()
        build_add_content(ce.connect_server, guid)
        if len(guid) == 1:
            logger.info('Added "%s".' % guid[0])
        else:
            logger.info("Bulk added %d content items." % len(guid))


# noinspection SpellCheckingInspection,DuplicatedCode
@build.command(
    name="rm",
    short_help="Remove a content item from the list of content that are tracked for build. "
    + "Use `build ls` to view the tracked content.",
)
@click.option("--name", "-n", help="The nickname of the RStudio Connect server.")
@click.option(
    "--server",
    "-s",
    envvar="CONNECT_SERVER",
    help="The URL for the RStudio Connect server.",
)
@click.option(
    "--api-key",
    "-k",
    envvar="CONNECT_API_KEY",
    help="The API key to use to authenticate with RStudio Connect.",
)
@click.option(
    "--insecure",
    "-i",
    envvar="CONNECT_INSECURE",
    is_flag=True,
    help="Disable TLS certification/host validation.",
)
@click.option(
    "--cacert",
    "-c",
    envvar="CONNECT_CA_CERTIFICATE",
    type=click.File(),
    help="The path to trusted TLS CA certificates.",
)
@click.option(
    "--guid",
    "-g",
    type=StrippedStringParamType(),
    metavar="TEXT",
    help="Remove a content item by guid.",
)
@click.option(
    "--all",
    is_flag=True,
    # TODO: Ask for confirmation?
    help="Remove all content items from the list of content tracked for build.",
)
@click.option(
    "--purge",
    "-p",
    is_flag=True,
    help="Remove build history and log files from the local filesystem.",
)
@click.option("--verbose", "-v", is_flag=True, help="Print detailed messages.")
def remove_content_build(name, server, api_key, insecure, cacert, guid, all, purge, verbose):
    set_verbosity(verbose)
    with cli_feedback("", stderr=True):
        ce = RSConnectExecutor(name, server, api_key, insecure, cacert, logger=None).validate_server()
        _validate_build_rm_args(guid, all, purge)
        guids = build_remove_content(ce.connect_server, guid, all, purge)
        if len(guids) == 1:
            logger.info('Removed "%s".' % guids[0])
        else:
            logger.info("Removed %d content items." % len(guids))


# noinspection SpellCheckingInspection,DuplicatedCode
@build.command(
    name="ls", short_help="List the content items that are being tracked for build on a given Connect server."
)
@click.option("--name", "-n", help="The nickname of the RStudio Connect server.")
@click.option(
    "--server",
    "-s",
    envvar="CONNECT_SERVER",
    help="The URL for the RStudio Connect server.",
)
@click.option(
    "--api-key",
    "-k",
    envvar="CONNECT_API_KEY",
    help="The API key to use to authenticate with RStudio Connect.",
)
@click.option(
    "--insecure",
    "-i",
    envvar="CONNECT_INSECURE",
    is_flag=True,
    help="Disable TLS certification/host validation.",
)
@click.option(
    "--cacert",
    "-c",
    envvar="CONNECT_CA_CERTIFICATE",
    type=click.File(),
    help="The path to trusted TLS CA certificates.",
)
@click.option("--status", type=click.Choice(BuildStatus._all), help="Filter results by status of the build operation.")
@click.option(
    "--guid",
    "-g",
    multiple=True,
    type=StrippedStringParamType(),
    metavar="TEXT",
    help="Check the local build state of a specific content item. This flag can be passed multiple times.",
)
@click.option("--verbose", "-v", is_flag=True, help="Print detailed messages.")
# todo: --format option (json, text)
def list_content_build(name, server, api_key, insecure, cacert, status, guid, verbose):
    set_verbosity(verbose)
    with cli_feedback("", stderr=True):
        ce = RSConnectExecutor(name, server, api_key, insecure, cacert, logger=None).validate_server()
        result = build_list_content(ce.connect_server, guid, status)
        json.dump(result, sys.stdout, indent=2)


# noinspection SpellCheckingInspection,DuplicatedCode
@build.command(name="history", short_help="Get the build history for a content item.")
@click.option("--name", "-n", help="The nickname of the RStudio Connect server.")
@click.option(
    "--server",
    "-s",
    envvar="CONNECT_SERVER",
    help="The URL for the RStudio Connect server.",
)
@click.option(
    "--api-key",
    "-k",
    envvar="CONNECT_API_KEY",
    help="The API key to use to authenticate with RStudio Connect.",
)
@click.option(
    "--insecure",
    "-i",
    envvar="CONNECT_INSECURE",
    is_flag=True,
    help="Disable TLS certification/host validation.",
)
@click.option(
    "--cacert",
    "-c",
    envvar="CONNECT_CA_CERTIFICATE",
    type=click.File(),
    help="The path to trusted TLS CA certificates.",
)
@click.option(
    "--guid",
    "-g",
    required=True,
    type=StrippedStringParamType(),
    metavar="TEXT",
    help="The guid of the content item.",
)
@click.option("--verbose", "-v", is_flag=True, help="Print detailed messages.")
# todo: --format option (json, text)
def get_build_history(name, server, api_key, insecure, cacert, guid, verbose):
    set_verbosity(verbose)
    with cli_feedback("", stderr=True):
        ce = RSConnectExecutor(name, server, api_key, insecure, cacert)
        ce.validate_server()
        result = build_history(ce.connect_server, guid)
        json.dump(result, sys.stdout, indent=2)


# noinspection SpellCheckingInspection,DuplicatedCode
@build.command(
    name="logs",
    short_help="Print the logs for a content build.",
)
@click.option("--name", "-n", help="The nickname of the RStudio Connect server.")
@click.option(
    "--server",
    "-s",
    envvar="CONNECT_SERVER",
    help="The URL for the RStudio Connect server.",
)
@click.option(
    "--api-key",
    "-k",
    envvar="CONNECT_API_KEY",
    help="The API key to use to authenticate with RStudio Connect.",
)
@click.option(
    "--insecure",
    "-i",
    envvar="CONNECT_INSECURE",
    is_flag=True,
    help="Disable TLS certification/host validation.",
)
@click.option(
    "--cacert",
    "-c",
    envvar="CONNECT_CA_CERTIFICATE",
    type=click.File(),
    help="The path to trusted TLS CA certificates.",
)
@click.option(
    "--guid",
    "-g",
    required=True,
    type=StrippedStringParamType(),
    metavar="TEXT",
    help="The guid of the content item.",
)
@click.option(
    "--task-id",
    "-t",
    type=StrippedStringParamType(),
    metavar="TEXT",
    help="The task ID of the build.",
)
@click.option(
    "--format",
    "-f",
    type=click.Choice(LogOutputFormat._all),
    default=LogOutputFormat.DEFAULT,
    help="The output format of the logs. Defaults to text.",
)
@click.option("--verbose", "-v", is_flag=True, help="Print detailed messages.")
def get_build_logs(name, server, api_key, insecure, cacert, guid, task_id, format, verbose):
    set_verbosity(verbose)
    with cli_feedback("", stderr=True):
        ce = RSConnectExecutor(name, server, api_key, insecure, cacert, logger=None).validate_server()
        for line in emit_build_log(ce.connect_server, guid, format, task_id):
            sys.stdout.write(line)


# noinspection SpellCheckingInspection,DuplicatedCode
@build.command(
    name="run",
    short_help="Start building content on a given Connect server.",
)
@click.option("--name", "-n", help="The nickname of the RStudio Connect server.")
@click.option(
    "--server",
    "-s",
    envvar="CONNECT_SERVER",
    help="The URL for the RStudio Connect server.",
)
@click.option(
    "--api-key",
    "-k",
    envvar="CONNECT_API_KEY",
    help="The API key to use to authenticate with RStudio Connect.",
)
@click.option(
    "--insecure",
    "-i",
    envvar="CONNECT_INSECURE",
    is_flag=True,
    help="Disable TLS certification/host validation.",
)
@click.option(
    "--cacert",
    "-c",
    envvar="CONNECT_CA_CERTIFICATE",
    type=click.File(),
    help="The path to trusted TLS CA certificates.",
)
@click.option(
    "--parallelism",
    type=click.IntRange(min=1, clamp=True),
    default=1,
    help="Defines the number of builds that can run concurrently. Defaults to 1.",
)
@click.option("--aborted", is_flag=True, help="Build content that is in the ABORTED state.")
@click.option("--error", is_flag=True, help="Build content that is in the ERROR state.")
@click.option("--all", is_flag=True, help="Build all content, even if it is already marked as COMPLETE.")
@click.option(
    "--poll-wait",
    type=click.FloatRange(min=0.5, clamp=True),
    default=2,
    help="Defines the number of seconds between polls when polling for build output. Defaults to 2.",
)
@click.option(
    "--format",
    "-f",
    type=click.Choice(LogOutputFormat._all),
    default=LogOutputFormat.DEFAULT,
    help="The output format of the logs. Defaults to text.",
)
@click.option("--debug", is_flag=True, help="Log stacktraces from exceptions during background operations.")
@click.option("--verbose", "-v", is_flag=True, help="Print detailed messages.")
def start_content_build(
    name, server, api_key, insecure, cacert, parallelism, aborted, error, all, poll_wait, format, debug, verbose
):
    set_verbosity(verbose)
    logger.set_log_output_format(format)
    with cli_feedback("", stderr=True):
        ce = RSConnectExecutor(name, server, api_key, insecure, cacert, logger=None).validate_server()
        build_start(ce.connect_server, parallelism, aborted, error, all, poll_wait, debug)


if __name__ == "__main__":
    cli()
    click.echo()<|MERGE_RESOLUTION|>--- conflicted
+++ resolved
@@ -840,30 +840,11 @@
     kwargs = locals()
     set_verbosity(verbose)
 
-<<<<<<< HEAD
-    module_file = fake_module_file_from_directory(directory)
-    kwargs["extra_files"] = extra_files = validate_extra_files(directory, extra_files)
-=======
     base_dir = file_or_directory
     if not isdir(file_or_directory):
         base_dir = dirname(file_or_directory)
-
-    with cli_feedback("Checking arguments"):
-        module_file = fake_module_file_from_directory(file_or_directory)
-        app_store = AppStore(module_file)
-        connect_server = _validate_deploy_to_args(name, server, api_key, insecure, cacert)
-        extra_files = validate_extra_files(base_dir, extra_files)
-        (app_id, deployment_name, title, default_title, app_mode) = gather_basic_deployment_info_for_quarto(
-            connect_server,
-            app_store,
-            file_or_directory,
-            new,
-            app_id,
-            title,
-        )
-
-    click.secho('    Deploying %s to server "%s"' % (file_or_directory, connect_server.url))
->>>>>>> c7ae8071
+    module_file = fake_module_file_from_directory(file_or_directory)
+    extra_files = validate_extra_files(base_dir, extra_files)
 
     _warn_on_ignored_manifest(base_dir)
 
@@ -887,43 +868,23 @@
             if force_generate:
                 _warn_on_ignored_requirements(base_dir, environment.filename)
 
-<<<<<<< HEAD
     ce = RSConnectExecutor(**kwargs)
     (
         ce.validate_server()
         .validate_app_mode(app_mode=AppModes.STATIC_QUARTO)
         .make_bundle(
             create_quarto_deployment_bundle,
-            directory,
+            file_or_directory,
             extra_files,
             exclude,
             AppModes.STATIC_QUARTO,
             inspect,
             environment,
-            False,
             image=image,
         )
         .deploy_bundle()
         .save_deployed_info()
         .emit_task_log()
-=======
-    with cli_feedback("Creating deployment bundle"):
-        bundle = create_quarto_deployment_bundle(
-            file_or_directory, extra_files, exclude, app_mode, inspect, environment, image
-        )
-
-    _deploy_bundle(
-        connect_server,
-        app_store,
-        file_or_directory,
-        app_id,
-        app_mode,
-        deployment_name,
-        title,
-        default_title,
-        bundle,
-        env_vars,
->>>>>>> c7ae8071
     )
 
 
