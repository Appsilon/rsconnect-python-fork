--- conflicted
+++ resolved
@@ -14,11 +14,7 @@
     strategy:
       matrix:
         os: [ubuntu-latest]
-<<<<<<< HEAD
-        python-version: ['3.8', '3.9', '3.10', '3.11']
-=======
         python-version: ['3.8', '3.9', '3.10', '3.11', '3.12']
->>>>>>> a5a1668b
         include:
         - os: macos-latest
           python-version: '3.9'
